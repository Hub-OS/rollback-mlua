use std::cell::RefCell;
use std::mem;
use std::os::raw::{c_int, c_void};
use std::ptr;
use std::slice;

use crate::error::{Error, Result};
<<<<<<< HEAD
use crate::ffi;
use crate::lua_ref::LuaRef;
use crate::util::{check_stack, error_traceback, pop_error, ptr_to_cstr_bytes, StackGuard};
use crate::value::{FromLuaMulti, ToLuaMulti};

=======
use crate::lua::Lua;
use crate::memory::MemoryState;
use crate::table::Table;
use crate::types::{Callback, LuaRef, MaybeSend};
use crate::util::{
    assert_stack, check_stack, error_traceback, linenumber_to_usize, pop_error, ptr_to_lossy_str,
    ptr_to_str, StackGuard,
};
use crate::value::{FromLuaMulti, IntoLua, IntoLuaMulti, Value};

#[cfg(feature = "async")]
use {
    crate::types::AsyncCallback,
    futures_util::future::{self, Future},
};

>>>>>>> fc159e0c
/// Handle to an internal Lua function.
#[derive(Clone, Debug)]
pub struct Function<'lua>(pub(crate) LuaRef<'lua>);

/// Owned handle to an internal Lua function.
///
/// The owned handle holds a *strong* reference to the current Lua instance.
/// Be warned, if you place it into a Lua type (eg. [`UserData`] or a Rust callback), it is *very easy*
/// to accidentally cause reference cycles that would prevent destroying Lua instance.
///
/// [`UserData`]: crate::UserData
#[cfg(feature = "unstable")]
#[cfg_attr(docsrs, doc(cfg(feature = "unstable")))]
#[derive(Clone, Debug)]
pub struct OwnedFunction(pub(crate) crate::types::LuaOwnedRef);

#[cfg(feature = "unstable")]
impl OwnedFunction {
    /// Get borrowed handle to the underlying Lua function.
    #[cfg_attr(feature = "send", allow(unused))]
    pub const fn to_ref(&self) -> Function {
        Function(self.0.to_ref())
    }
}

/// Contains information about a function.
///
/// Please refer to the [`Lua Debug Interface`] for more information.
///
/// [`Lua Debug Interface`]: https://www.lua.org/manual/5.4/manual.html#4.7
#[derive(Clone, Debug)]
pub struct FunctionInfo {
<<<<<<< HEAD
    pub name: Option<Vec<u8>>,
    pub name_what: Option<Vec<u8>>,
    pub what: Option<Vec<u8>>,
    pub source: Option<Vec<u8>>,
    pub short_src: Option<Vec<u8>>,
    pub line_defined: i32,
    pub last_line_defined: i32,
}

=======
    /// A (reasonable) name of the function (`None` if the name cannot be found).
    pub name: Option<String>,
    /// Explains the `name` field (can be `global`/`local`/`method`/`field`/`upvalue`/etc).
    ///
    /// Always `None` for Luau.
    pub name_what: Option<&'static str>,
    /// A string `Lua` if the function is a Lua function, `C` if it is a C function, `main` if it is the main part of a chunk.
    pub what: &'static str,
    /// Source of the chunk that created the function.
    pub source: Option<String>,
    /// A "printable" version of `source`, to be used in error messages.
    pub short_src: Option<String>,
    /// The line number where the definition of the function starts.
    pub line_defined: Option<usize>,
    /// The line number where the definition of the function ends (not set by Luau).
    pub last_line_defined: Option<usize>,
}

/// Luau function coverage snapshot.
#[cfg(any(feature = "luau", doc))]
#[cfg_attr(docsrs, doc(cfg(feature = "luau")))]
#[derive(Clone, Debug, PartialEq, Eq)]
pub struct CoverageInfo {
    pub function: Option<String>,
    pub line_defined: i32,
    pub depth: i32,
    pub hits: Vec<i32>,
}

>>>>>>> fc159e0c
impl<'lua> Function<'lua> {
    /// Calls the function, passing `args` as function arguments.
    ///
    /// The function's return values are converted to the generic type `R`.
    ///
    /// # Examples
    ///
    /// Call Lua's built-in `tostring` function:
    ///
    /// ```
    /// # use rollback_mlua::{Function, Lua, Result};
    /// # fn main() -> Result<()> {
    /// # let lua = Lua::new();
    /// let globals = lua.globals();
    ///
    /// let tostring: Function = globals.get("tostring")?;
    ///
    /// assert_eq!(tostring.call::<_, String>(123)?, "123");
    ///
    /// # Ok(())
    /// # }
    /// ```
    ///
    /// Call a function with multiple arguments:
    ///
    /// ```
    /// # use rollback_mlua::{Function, Lua, Result};
    /// # fn main() -> Result<()> {
    /// # let lua = Lua::new();
    /// let sum: Function = lua.load(
    ///     r#"
    ///         function(a, b)
    ///             return a + b
    ///         end
    /// "#).eval()?;
    ///
    /// assert_eq!(sum.call::<_, u32>((3, 4))?, 3 + 4);
    ///
    /// # Ok(())
    /// # }
    /// ```
    pub fn call<A: IntoLuaMulti<'lua>, R: FromLuaMulti<'lua>>(&self, args: A) -> Result<R> {
        let lua = self.0.lua;
        let state = lua.state();
        unsafe {
            let _sg = StackGuard::new(state);
            check_stack(state, 2)?;

<<<<<<< HEAD
        let mut args = args.to_lua_multi(lua)?;
        let nargs = args.len() as c_int;

        let results = unsafe {
            let _sg = StackGuard::new(lua.state);
            check_stack(lua.state, nargs + 3)?;
            check_stack(lua.ref_thread, 1)?;

            ffi::lua_pushcfunction(lua.state, error_traceback);
            let stack_start = ffi::lua_gettop(lua.state);
=======
            // Push error handler
            MemoryState::relax_limit_with(state, || ffi::lua_pushcfunction(state, error_traceback));
            let stack_start = ffi::lua_gettop(state);
            // Push function and the arguments
>>>>>>> fc159e0c
            lua.push_ref(&self.0);
            let nargs = args.push_into_stack_multi(lua)?;
            // Call the function
            let ret = ffi::lua_pcall(state, nargs, ffi::LUA_MULTRET, stack_start);
            if ret != ffi::LUA_OK {
<<<<<<< HEAD
                return Err(pop_error(lua.state, ret));
            }
            let nresults = ffi::lua_gettop(lua.state) - stack_start;
            let mut results = args; // Reuse MultiValue container
            check_stack(lua.state, 2)?;
            for _ in 0..nresults {
                results.push_front(lua.pop_value());
=======
                return Err(pop_error(state, ret));
>>>>>>> fc159e0c
            }
            // Get the results
            let nresults = ffi::lua_gettop(state) - stack_start;
            R::from_stack_multi(nresults, lua)
        }
    }

<<<<<<< HEAD
=======
    /// Returns a future that, when polled, calls `self`, passing `args` as function arguments,
    /// and drives the execution.
    ///
    /// Internally it wraps the function to an [`AsyncThread`].
    ///
    /// Requires `feature = "async"`
    ///
    /// # Examples
    ///
    /// ```
    /// use std::time::Duration;
    /// # use mlua::{Lua, Result};
    /// # #[tokio::main]
    /// # async fn main() -> Result<()> {
    /// # let lua = Lua::new();
    ///
    /// let sleep = lua.create_async_function(move |_lua, n: u64| async move {
    ///     tokio::time::sleep(Duration::from_millis(n)).await;
    ///     Ok(())
    /// })?;
    ///
    /// sleep.call_async(10).await?;
    ///
    /// # Ok(())
    /// # }
    /// ```
    ///
    /// [`AsyncThread`]: crate::AsyncThread
    #[cfg(feature = "async")]
    #[cfg_attr(docsrs, doc(cfg(feature = "async")))]
    pub fn call_async<A, R>(&self, args: A) -> impl Future<Output = Result<R>> + 'lua
    where
        A: IntoLuaMulti<'lua>,
        R: FromLuaMulti<'lua> + 'lua,
    {
        let lua = self.0.lua;
        let thread_res = lua.create_recycled_thread(self).map(|th| {
            let mut th = th.into_async(args);
            th.set_recyclable(true);
            th
        });
        async move { thread_res?.await }
    }

>>>>>>> fc159e0c
    /// Returns a function that, when called, calls `self`, passing `args` as the first set of
    /// arguments.
    ///
    /// If any arguments are passed to the returned function, they will be passed after `args`.
    ///
    /// # Examples
    ///
    /// ```
    /// # use rollback_mlua::{Function, Lua, Result};
    /// # fn main() -> Result<()> {
    /// # let lua = Lua::new();
    /// let sum: Function = lua.load(
    ///     r#"
    ///         function(a, b)
    ///             return a + b
    ///         end
    /// "#).eval()?;
    ///
    /// let bound_a = sum.bind(1)?;
    /// assert_eq!(bound_a.call::<_, u32>(2)?, 1 + 2);
    ///
    /// let bound_a_and_b = sum.bind(13)?.bind(57)?;
    /// assert_eq!(bound_a_and_b.call::<_, u32>(())?, 13 + 57);
    ///
    /// # Ok(())
    /// # }
    /// ```
    pub fn bind<A: IntoLuaMulti<'lua>>(&self, args: A) -> Result<Function<'lua>> {
        unsafe extern "C-unwind" fn args_wrapper_impl(state: *mut ffi::lua_State) -> c_int {
            let nargs = ffi::lua_gettop(state);
            let nbinds = ffi::lua_tointeger(state, ffi::lua_upvalueindex(1)) as c_int;
            ffi::luaL_checkstack(state, nbinds, ptr::null());

            for i in 0..nbinds {
                ffi::lua_pushvalue(state, ffi::lua_upvalueindex(i + 2));
            }
            if nargs > 0 {
                ffi::lua_rotate(state, 1, nbinds);
            }

            nargs + nbinds
        }

        let lua = self.0.lua;
        let state = lua.state();

        let args = args.into_lua_multi(lua)?;
        let nargs = args.len() as c_int;

        if nargs == 0 {
            return Ok(self.clone());
        }

        if nargs + 1 > ffi::LUA_MAX_UPVALUES {
            return Err(Error::BindError);
        }

        let args_wrapper = unsafe {
            let _sg = StackGuard::new(state);
            check_stack(state, nargs + 3)?;

            ffi::lua_pushinteger(state, nargs as ffi::lua_Integer);
            for arg in args {
                lua.push_value(arg)?;
            }
            protect_lua!(state, nargs + 1, 1, fn(state) {
                ffi::lua_pushcclosure(state, args_wrapper_impl, ffi::lua_gettop(state));
            })?;

            Function(lua.pop_ref())
        };

<<<<<<< HEAD
        lua.load(&lua.compiled_bind_func)
            .set_name("_mlua_bind")?
            .call((self.clone(), args_wrapper))
=======
        lua.load(
            r#"
            local func, args_wrapper = ...
            return function(...)
                return func(args_wrapper(...))
            end
            "#,
        )
        .try_cache()
        .set_name("__mlua_bind")
        .call((self.clone(), args_wrapper))
>>>>>>> fc159e0c
    }

    /// Returns the environment of the Lua function.
    ///
    /// By default Lua functions shares a global environment.
    ///
    /// This function always returns `None` for Rust/C functions.
    pub fn environment(&self) -> Option<Table> {
        let lua = self.0.lua;
        let state = lua.state();
        unsafe {
            let _sg = StackGuard::new(state);
            assert_stack(state, 1);

            lua.push_ref(&self.0);
            if ffi::lua_iscfunction(state, -1) != 0 {
                return None;
            }

            #[cfg(any(feature = "lua51", feature = "luajit", feature = "luau"))]
            ffi::lua_getfenv(state, -1);
            #[cfg(any(feature = "lua54", feature = "lua53", feature = "lua52"))]
            for i in 1..=255 {
                // Traverse upvalues until we find the _ENV one
                match ffi::lua_getupvalue(state, -1, i) {
                    s if s.is_null() => break,
                    s if std::ffi::CStr::from_ptr(s as _).to_bytes() == b"_ENV" => break,
                    _ => ffi::lua_pop(state, 1),
                }
            }

            if ffi::lua_type(state, -1) != ffi::LUA_TTABLE {
                return None;
            }
            Some(Table(lua.pop_ref()))
        }
    }

    /// Sets the environment of the Lua function.
    ///
    /// The environment is a table that is used as the global environment for the function.
    /// Returns `true` if environment successfully changed, `false` otherwise.
    ///
    /// This function does nothing for Rust/C functions.
    pub fn set_environment(&self, env: Table) -> Result<bool> {
        let lua = self.0.lua;
        let state = lua.state();
        unsafe {
            let _sg = StackGuard::new(state);
            check_stack(state, 2)?;

            lua.push_ref(&self.0);
            if ffi::lua_iscfunction(state, -1) != 0 {
                return Ok(false);
            }

            #[cfg(any(feature = "lua51", feature = "luajit", feature = "luau"))]
            {
                lua.push_ref(&env.0);
                ffi::lua_setfenv(state, -2);
            }
            #[cfg(any(feature = "lua54", feature = "lua53", feature = "lua52"))]
            for i in 1..=255 {
                match ffi::lua_getupvalue(state, -1, i) {
                    s if s.is_null() => return Ok(false),
                    s if std::ffi::CStr::from_ptr(s as _).to_bytes() == b"_ENV" => {
                        ffi::lua_pop(state, 1);
                        // Create an anonymous function with the new environment
                        let f_with_env = lua
                            .load("return _ENV")
                            .set_environment(env)
                            .try_cache()
                            .into_function()?;
                        lua.push_ref(&f_with_env.0);
                        ffi::lua_upvaluejoin(state, -2, i, -1, 1);
                        break;
                    }
                    _ => ffi::lua_pop(state, 1),
                }
            }

            Ok(true)
        }
    }

    /// Returns information about the function.
    ///
    /// Corresponds to the `>Sn` what mask for [`lua_getinfo`] when applied to the function.
    ///
    /// [`lua_getinfo`]: https://www.lua.org/manual/5.4/manual.html#lua_getinfo
    pub fn info(&self) -> FunctionInfo {
        let lua = self.0.lua;
        let state = lua.state();
        unsafe {
<<<<<<< HEAD
            let _sg = StackGuard::new(lua.state);
            check_stack(lua.state, 1).unwrap();

            let mut ar: ffi::lua_Debug = mem::zeroed();
            lua.push_ref(&self.0);
            let res = ffi::lua_getinfo(lua.state, cstr!(">Sn"), &mut ar);
            assert!(res != 0, "lua_getinfo failed with `>Sn`");

            FunctionInfo {
                name: ptr_to_cstr_bytes(ar.name).map(|s| s.to_vec()),
                name_what: ptr_to_cstr_bytes(ar.namewhat).map(|s| s.to_vec()),
                what: ptr_to_cstr_bytes(ar.what).map(|s| s.to_vec()),
                source: ptr_to_cstr_bytes(ar.source).map(|s| s.to_vec()),
                short_src: ptr_to_cstr_bytes(&ar.short_src as *const _).map(|s| s.to_vec()),
                line_defined: ar.linedefined as i32,
                last_line_defined: ar.lastlinedefined as i32,
=======
            let _sg = StackGuard::new(state);
            assert_stack(state, 1);

            let mut ar: ffi::lua_Debug = mem::zeroed();
            lua.push_ref(&self.0);
            #[cfg(not(feature = "luau"))]
            let res = ffi::lua_getinfo(state, cstr!(">Sn"), &mut ar);
            #[cfg(feature = "luau")]
            let res = ffi::lua_getinfo(state, -1, cstr!("sn"), &mut ar);
            mlua_assert!(res != 0, "lua_getinfo failed with `>Sn`");

            FunctionInfo {
                name: ptr_to_lossy_str(ar.name).map(|s| s.into_owned()),
                #[cfg(not(feature = "luau"))]
                name_what: match ptr_to_str(ar.namewhat) {
                    Some("") => None,
                    val => val,
                },
                #[cfg(feature = "luau")]
                name_what: None,
                what: ptr_to_str(ar.what).unwrap_or("main"),
                source: ptr_to_lossy_str(ar.source).map(|s| s.into_owned()),
                #[cfg(not(feature = "luau"))]
                short_src: ptr_to_lossy_str(ar.short_src.as_ptr()).map(|s| s.into_owned()),
                #[cfg(feature = "luau")]
                short_src: ptr_to_lossy_str(ar.short_src).map(|s| s.into_owned()),
                line_defined: linenumber_to_usize(ar.linedefined),
                #[cfg(not(feature = "luau"))]
                last_line_defined: linenumber_to_usize(ar.lastlinedefined),
                #[cfg(feature = "luau")]
                last_line_defined: None,
>>>>>>> fc159e0c
            }
        }
    }

    /// Dumps the function as a binary chunk.
    ///
    /// If `strip` is true, the binary representation may not include all debug information
    /// about the function, to save space.
    ///
    /// For Luau a [Compiler] can be used to compile Lua chunks to bytecode.
    ///
    /// [Compiler]: crate::chunk::Compiler
    pub fn dump(&self, strip: bool) -> Vec<u8> {
        unsafe extern "C-unwind" fn writer(
            _state: *mut ffi::lua_State,
            buf: *const c_void,
            buf_len: usize,
            data: *mut c_void,
        ) -> c_int {
            let data = &mut *(data as *mut Vec<u8>);
            let buf = slice::from_raw_parts(buf as *const u8, buf_len);
            data.extend_from_slice(buf);
            0
        }

        let lua = self.0.lua;
        let state = lua.state();
        let mut data: Vec<u8> = Vec::new();
        unsafe {
<<<<<<< HEAD
            let _sg = StackGuard::new(lua.state);
            check_stack(lua.state, 1).unwrap();

            lua.push_ref(&self.0);
            let data_ptr = &mut data as *mut Vec<u8> as *mut c_void;
            let strip = if strip { 1 } else { 0 };
            ffi::lua_dump(lua.state, writer, data_ptr, strip);
            ffi::lua_pop(lua.state, 1);
=======
            let _sg = StackGuard::new(state);
            assert_stack(state, 1);

            lua.push_ref(&self.0);
            let data_ptr = &mut data as *mut Vec<u8> as *mut c_void;
            ffi::lua_dump(state, writer, data_ptr, strip as i32);
            ffi::lua_pop(state, 1);
>>>>>>> fc159e0c
        }

        data
    }
<<<<<<< HEAD
=======

    /// Retrieves recorded coverage information about this Lua function including inner calls.
    ///
    /// This function takes a callback as an argument and calls it providing [`CoverageInfo`] snapshot
    /// per each executed inner function.
    ///
    /// Recording of coverage information is controlled by [`Compiler::set_coverage_level`] option.
    ///
    /// Requires `feature = "luau"`
    ///
    /// [`Compiler::set_coverage_level`]: crate::chunk::Compiler::set_coverage_level
    #[cfg(any(feature = "luau", doc))]
    #[cfg_attr(docsrs, doc(cfg(feature = "luau")))]
    pub fn coverage<F>(&self, mut func: F)
    where
        F: FnMut(CoverageInfo),
    {
        use std::ffi::CStr;
        use std::os::raw::c_char;

        unsafe extern "C-unwind" fn callback<F: FnMut(CoverageInfo)>(
            data: *mut c_void,
            function: *const c_char,
            line_defined: c_int,
            depth: c_int,
            hits: *const c_int,
            size: usize,
        ) {
            let function = if !function.is_null() {
                Some(CStr::from_ptr(function).to_string_lossy().to_string())
            } else {
                None
            };
            let rust_callback = &mut *(data as *mut F);
            rust_callback(CoverageInfo {
                function,
                line_defined,
                depth,
                hits: slice::from_raw_parts(hits, size).to_vec(),
            });
        }

        let lua = self.0.lua;
        let state = lua.state();
        unsafe {
            let _sg = StackGuard::new(state);
            assert_stack(state, 1);

            lua.push_ref(&self.0);
            let func_ptr = &mut func as *mut F as *mut c_void;
            ffi::lua_getcoverage(state, -1, func_ptr, callback::<F>);
        }
    }

    /// Convert this handle to owned version.
    #[cfg(all(feature = "unstable", any(not(feature = "send"), doc)))]
    #[cfg_attr(docsrs, doc(cfg(all(feature = "unstable", not(feature = "send")))))]
    #[inline]
    pub fn into_owned(self) -> OwnedFunction {
        OwnedFunction(self.0.into_owned())
    }
>>>>>>> fc159e0c
}

impl<'lua> PartialEq for Function<'lua> {
    fn eq(&self, other: &Self) -> bool {
        self.0 == other.0
    }
}

// Additional shortcuts
#[cfg(feature = "unstable")]
impl OwnedFunction {
    /// Calls the function, passing `args` as function arguments.
    ///
    /// This is a shortcut for [`Function::call()`].
    #[inline]
    pub fn call<'lua, A, R>(&'lua self, args: A) -> Result<R>
    where
        A: IntoLuaMulti<'lua>,
        R: FromLuaMulti<'lua>,
    {
        self.to_ref().call(args)
    }

    /// Returns a future that, when polled, calls `self`, passing `args` as function arguments,
    /// and drives the execution.
    ///
    /// This is a shortcut for [`Function::call_async()`].
    #[cfg(feature = "async")]
    #[cfg_attr(docsrs, doc(cfg(feature = "async")))]
    #[inline]
    pub async fn call_async<'lua, A, R>(&'lua self, args: A) -> Result<R>
    where
        A: IntoLuaMulti<'lua>,
        R: FromLuaMulti<'lua> + 'lua,
    {
        self.to_ref().call_async(args).await
    }
}

pub(crate) struct WrappedFunction<'lua>(pub(crate) Callback<'lua, 'static>);

#[cfg(feature = "async")]
pub(crate) struct WrappedAsyncFunction<'lua>(pub(crate) AsyncCallback<'lua, 'static>);

impl<'lua> Function<'lua> {
    /// Wraps a Rust function or closure, returning an opaque type that implements [`IntoLua`] trait.
    #[inline]
    pub fn wrap<A, R, F>(func: F) -> impl IntoLua<'lua>
    where
        A: FromLuaMulti<'lua>,
        R: IntoLuaMulti<'lua>,
        F: Fn(&'lua Lua, A) -> Result<R> + MaybeSend + 'static,
    {
        WrappedFunction(Box::new(move |lua, nargs| unsafe {
            let args = A::from_stack_args(nargs, 1, None, lua)?;
            func(lua, args)?.push_into_stack_multi(lua)
        }))
    }

    /// Wraps a Rust mutable closure, returning an opaque type that implements [`IntoLua`] trait.
    #[inline]
    pub fn wrap_mut<A, R, F>(func: F) -> impl IntoLua<'lua>
    where
        A: FromLuaMulti<'lua>,
        R: IntoLuaMulti<'lua>,
        F: FnMut(&'lua Lua, A) -> Result<R> + MaybeSend + 'static,
    {
        let func = RefCell::new(func);
        WrappedFunction(Box::new(move |lua, nargs| unsafe {
            let mut func = func
                .try_borrow_mut()
                .map_err(|_| Error::RecursiveMutCallback)?;
            let args = A::from_stack_args(nargs, 1, None, lua)?;
            func(lua, args)?.push_into_stack_multi(lua)
        }))
    }

    /// Wraps a Rust async function or closure, returning an opaque type that implements [`IntoLua`] trait.
    #[cfg(feature = "async")]
    #[cfg_attr(docsrs, doc(cfg(feature = "async")))]
    pub fn wrap_async<A, R, F, FR>(func: F) -> impl IntoLua<'lua>
    where
        A: FromLuaMulti<'lua>,
        R: IntoLuaMulti<'lua>,
        F: Fn(&'lua Lua, A) -> FR + MaybeSend + 'static,
        FR: Future<Output = Result<R>> + 'lua,
    {
        WrappedAsyncFunction(Box::new(move |lua, args| unsafe {
            let args = match A::from_lua_args(args, 1, None, lua) {
                Ok(args) => args,
                Err(e) => return Box::pin(future::err(e)),
            };
            let fut = func(lua, args);
            Box::pin(async move { fut.await?.push_into_stack_multi(lua) })
        }))
    }
}

impl<'lua> IntoLua<'lua> for WrappedFunction<'lua> {
    #[inline]
    fn into_lua(self, lua: &'lua Lua) -> Result<Value<'lua>> {
        lua.create_callback(self.0).map(Value::Function)
    }
}

#[cfg(feature = "async")]
impl<'lua> IntoLua<'lua> for WrappedAsyncFunction<'lua> {
    #[inline]
    fn into_lua(self, lua: &'lua Lua) -> Result<Value<'lua>> {
        lua.create_async_callback(self.0).map(Value::Function)
    }
}

#[cfg(test)]
mod assertions {
    use super::*;

    static_assertions::assert_not_impl_any!(Function: Send);

    #[cfg(all(feature = "unstable", not(feature = "send")))]
    static_assertions::assert_not_impl_any!(OwnedFunction: Send);
}<|MERGE_RESOLUTION|>--- conflicted
+++ resolved
@@ -5,30 +5,15 @@
 use std::slice;
 
 use crate::error::{Error, Result};
-<<<<<<< HEAD
-use crate::ffi;
-use crate::lua_ref::LuaRef;
-use crate::util::{check_stack, error_traceback, pop_error, ptr_to_cstr_bytes, StackGuard};
-use crate::value::{FromLuaMulti, ToLuaMulti};
-
-=======
 use crate::lua::Lua;
-use crate::memory::MemoryState;
 use crate::table::Table;
 use crate::types::{Callback, LuaRef, MaybeSend};
 use crate::util::{
-    assert_stack, check_stack, error_traceback, linenumber_to_usize, pop_error, ptr_to_lossy_str,
-    ptr_to_str, StackGuard,
+    check_stack, error_traceback, linenumber_to_usize, pop_error, ptr_to_lossy_str, ptr_to_str,
+    StackGuard,
 };
 use crate::value::{FromLuaMulti, IntoLua, IntoLuaMulti, Value};
 
-#[cfg(feature = "async")]
-use {
-    crate::types::AsyncCallback,
-    futures_util::future::{self, Future},
-};
-
->>>>>>> fc159e0c
 /// Handle to an internal Lua function.
 #[derive(Clone, Debug)]
 pub struct Function<'lua>(pub(crate) LuaRef<'lua>);
@@ -61,22 +46,9 @@
 /// [`Lua Debug Interface`]: https://www.lua.org/manual/5.4/manual.html#4.7
 #[derive(Clone, Debug)]
 pub struct FunctionInfo {
-<<<<<<< HEAD
-    pub name: Option<Vec<u8>>,
-    pub name_what: Option<Vec<u8>>,
-    pub what: Option<Vec<u8>>,
-    pub source: Option<Vec<u8>>,
-    pub short_src: Option<Vec<u8>>,
-    pub line_defined: i32,
-    pub last_line_defined: i32,
-}
-
-=======
     /// A (reasonable) name of the function (`None` if the name cannot be found).
     pub name: Option<String>,
     /// Explains the `name` field (can be `global`/`local`/`method`/`field`/`upvalue`/etc).
-    ///
-    /// Always `None` for Luau.
     pub name_what: Option<&'static str>,
     /// A string `Lua` if the function is a Lua function, `C` if it is a C function, `main` if it is the main part of a chunk.
     pub what: &'static str,
@@ -86,22 +58,10 @@
     pub short_src: Option<String>,
     /// The line number where the definition of the function starts.
     pub line_defined: Option<usize>,
-    /// The line number where the definition of the function ends (not set by Luau).
+    /// The line number where the definition of the function ends.
     pub last_line_defined: Option<usize>,
 }
 
-/// Luau function coverage snapshot.
-#[cfg(any(feature = "luau", doc))]
-#[cfg_attr(docsrs, doc(cfg(feature = "luau")))]
-#[derive(Clone, Debug, PartialEq, Eq)]
-pub struct CoverageInfo {
-    pub function: Option<String>,
-    pub line_defined: i32,
-    pub depth: i32,
-    pub hits: Vec<i32>,
-}
-
->>>>>>> fc159e0c
 impl<'lua> Function<'lua> {
     /// Calls the function, passing `args` as function arguments.
     ///
@@ -146,43 +106,21 @@
     pub fn call<A: IntoLuaMulti<'lua>, R: FromLuaMulti<'lua>>(&self, args: A) -> Result<R> {
         let lua = self.0.lua;
         let state = lua.state();
+
         unsafe {
             let _sg = StackGuard::new(state);
             check_stack(state, 2)?;
 
-<<<<<<< HEAD
-        let mut args = args.to_lua_multi(lua)?;
-        let nargs = args.len() as c_int;
-
-        let results = unsafe {
-            let _sg = StackGuard::new(lua.state);
-            check_stack(lua.state, nargs + 3)?;
-            check_stack(lua.ref_thread, 1)?;
-
-            ffi::lua_pushcfunction(lua.state, error_traceback);
-            let stack_start = ffi::lua_gettop(lua.state);
-=======
             // Push error handler
-            MemoryState::relax_limit_with(state, || ffi::lua_pushcfunction(state, error_traceback));
+            ffi::lua_pushcfunction(state, error_traceback);
             let stack_start = ffi::lua_gettop(state);
             // Push function and the arguments
->>>>>>> fc159e0c
             lua.push_ref(&self.0);
             let nargs = args.push_into_stack_multi(lua)?;
             // Call the function
             let ret = ffi::lua_pcall(state, nargs, ffi::LUA_MULTRET, stack_start);
             if ret != ffi::LUA_OK {
-<<<<<<< HEAD
-                return Err(pop_error(lua.state, ret));
-            }
-            let nresults = ffi::lua_gettop(lua.state) - stack_start;
-            let mut results = args; // Reuse MultiValue container
-            check_stack(lua.state, 2)?;
-            for _ in 0..nresults {
-                results.push_front(lua.pop_value());
-=======
                 return Err(pop_error(state, ret));
->>>>>>> fc159e0c
             }
             // Get the results
             let nresults = ffi::lua_gettop(state) - stack_start;
@@ -190,53 +128,6 @@
         }
     }
 
-<<<<<<< HEAD
-=======
-    /// Returns a future that, when polled, calls `self`, passing `args` as function arguments,
-    /// and drives the execution.
-    ///
-    /// Internally it wraps the function to an [`AsyncThread`].
-    ///
-    /// Requires `feature = "async"`
-    ///
-    /// # Examples
-    ///
-    /// ```
-    /// use std::time::Duration;
-    /// # use mlua::{Lua, Result};
-    /// # #[tokio::main]
-    /// # async fn main() -> Result<()> {
-    /// # let lua = Lua::new();
-    ///
-    /// let sleep = lua.create_async_function(move |_lua, n: u64| async move {
-    ///     tokio::time::sleep(Duration::from_millis(n)).await;
-    ///     Ok(())
-    /// })?;
-    ///
-    /// sleep.call_async(10).await?;
-    ///
-    /// # Ok(())
-    /// # }
-    /// ```
-    ///
-    /// [`AsyncThread`]: crate::AsyncThread
-    #[cfg(feature = "async")]
-    #[cfg_attr(docsrs, doc(cfg(feature = "async")))]
-    pub fn call_async<A, R>(&self, args: A) -> impl Future<Output = Result<R>> + 'lua
-    where
-        A: IntoLuaMulti<'lua>,
-        R: FromLuaMulti<'lua> + 'lua,
-    {
-        let lua = self.0.lua;
-        let thread_res = lua.create_recycled_thread(self).map(|th| {
-            let mut th = th.into_async(args);
-            th.set_recyclable(true);
-            th
-        });
-        async move { thread_res?.await }
-    }
-
->>>>>>> fc159e0c
     /// Returns a function that, when called, calls `self`, passing `args` as the first set of
     /// arguments.
     ///
@@ -309,11 +200,6 @@
             Function(lua.pop_ref())
         };
 
-<<<<<<< HEAD
-        lua.load(&lua.compiled_bind_func)
-            .set_name("_mlua_bind")?
-            .call((self.clone(), args_wrapper))
-=======
         lua.load(
             r#"
             local func, args_wrapper = ...
@@ -322,10 +208,10 @@
             end
             "#,
         )
-        .try_cache()
+        // todo: optimize
+        // .try_cache()
         .set_name("__mlua_bind")
         .call((self.clone(), args_wrapper))
->>>>>>> fc159e0c
     }
 
     /// Returns the environment of the Lua function.
@@ -338,14 +224,14 @@
         let state = lua.state();
         unsafe {
             let _sg = StackGuard::new(state);
-            assert_stack(state, 1);
+            check_stack(state, 1).unwrap();
 
             lua.push_ref(&self.0);
             if ffi::lua_iscfunction(state, -1) != 0 {
                 return None;
             }
 
-            #[cfg(any(feature = "lua51", feature = "luajit", feature = "luau"))]
+            #[cfg(feature = "lua51")]
             ffi::lua_getfenv(state, -1);
             #[cfg(any(feature = "lua54", feature = "lua53", feature = "lua52"))]
             for i in 1..=255 {
@@ -397,7 +283,8 @@
                         let f_with_env = lua
                             .load("return _ENV")
                             .set_environment(env)
-                            .try_cache()
+                            // todo: optimize
+                            // .try_cache()
                             .into_function()?;
                         lua.push_ref(&f_with_env.0);
                         ffi::lua_upvaluejoin(state, -2, i, -1, 1);
@@ -420,56 +307,25 @@
         let lua = self.0.lua;
         let state = lua.state();
         unsafe {
-<<<<<<< HEAD
-            let _sg = StackGuard::new(lua.state);
-            check_stack(lua.state, 1).unwrap();
+            let _sg = StackGuard::new(state);
+            check_stack(state, 1).unwrap();
 
             let mut ar: ffi::lua_Debug = mem::zeroed();
             lua.push_ref(&self.0);
-            let res = ffi::lua_getinfo(lua.state, cstr!(">Sn"), &mut ar);
+            let res = ffi::lua_getinfo(state, cstr!(">Sn"), &mut ar);
             assert!(res != 0, "lua_getinfo failed with `>Sn`");
-
-            FunctionInfo {
-                name: ptr_to_cstr_bytes(ar.name).map(|s| s.to_vec()),
-                name_what: ptr_to_cstr_bytes(ar.namewhat).map(|s| s.to_vec()),
-                what: ptr_to_cstr_bytes(ar.what).map(|s| s.to_vec()),
-                source: ptr_to_cstr_bytes(ar.source).map(|s| s.to_vec()),
-                short_src: ptr_to_cstr_bytes(&ar.short_src as *const _).map(|s| s.to_vec()),
-                line_defined: ar.linedefined as i32,
-                last_line_defined: ar.lastlinedefined as i32,
-=======
-            let _sg = StackGuard::new(state);
-            assert_stack(state, 1);
-
-            let mut ar: ffi::lua_Debug = mem::zeroed();
-            lua.push_ref(&self.0);
-            #[cfg(not(feature = "luau"))]
-            let res = ffi::lua_getinfo(state, cstr!(">Sn"), &mut ar);
-            #[cfg(feature = "luau")]
-            let res = ffi::lua_getinfo(state, -1, cstr!("sn"), &mut ar);
-            mlua_assert!(res != 0, "lua_getinfo failed with `>Sn`");
 
             FunctionInfo {
                 name: ptr_to_lossy_str(ar.name).map(|s| s.into_owned()),
-                #[cfg(not(feature = "luau"))]
                 name_what: match ptr_to_str(ar.namewhat) {
                     Some("") => None,
                     val => val,
                 },
-                #[cfg(feature = "luau")]
-                name_what: None,
                 what: ptr_to_str(ar.what).unwrap_or("main"),
                 source: ptr_to_lossy_str(ar.source).map(|s| s.into_owned()),
-                #[cfg(not(feature = "luau"))]
                 short_src: ptr_to_lossy_str(ar.short_src.as_ptr()).map(|s| s.into_owned()),
-                #[cfg(feature = "luau")]
-                short_src: ptr_to_lossy_str(ar.short_src).map(|s| s.into_owned()),
                 line_defined: linenumber_to_usize(ar.linedefined),
-                #[cfg(not(feature = "luau"))]
                 last_line_defined: linenumber_to_usize(ar.lastlinedefined),
-                #[cfg(feature = "luau")]
-                last_line_defined: None,
->>>>>>> fc159e0c
             }
         }
     }
@@ -499,92 +355,17 @@
         let state = lua.state();
         let mut data: Vec<u8> = Vec::new();
         unsafe {
-<<<<<<< HEAD
-            let _sg = StackGuard::new(lua.state);
-            check_stack(lua.state, 1).unwrap();
-
-            lua.push_ref(&self.0);
-            let data_ptr = &mut data as *mut Vec<u8> as *mut c_void;
-            let strip = if strip { 1 } else { 0 };
-            ffi::lua_dump(lua.state, writer, data_ptr, strip);
-            ffi::lua_pop(lua.state, 1);
-=======
-            let _sg = StackGuard::new(state);
-            assert_stack(state, 1);
+            let _sg = StackGuard::new(state);
+            check_stack(state, 1).unwrap();
 
             lua.push_ref(&self.0);
             let data_ptr = &mut data as *mut Vec<u8> as *mut c_void;
             ffi::lua_dump(state, writer, data_ptr, strip as i32);
             ffi::lua_pop(state, 1);
->>>>>>> fc159e0c
         }
 
         data
     }
-<<<<<<< HEAD
-=======
-
-    /// Retrieves recorded coverage information about this Lua function including inner calls.
-    ///
-    /// This function takes a callback as an argument and calls it providing [`CoverageInfo`] snapshot
-    /// per each executed inner function.
-    ///
-    /// Recording of coverage information is controlled by [`Compiler::set_coverage_level`] option.
-    ///
-    /// Requires `feature = "luau"`
-    ///
-    /// [`Compiler::set_coverage_level`]: crate::chunk::Compiler::set_coverage_level
-    #[cfg(any(feature = "luau", doc))]
-    #[cfg_attr(docsrs, doc(cfg(feature = "luau")))]
-    pub fn coverage<F>(&self, mut func: F)
-    where
-        F: FnMut(CoverageInfo),
-    {
-        use std::ffi::CStr;
-        use std::os::raw::c_char;
-
-        unsafe extern "C-unwind" fn callback<F: FnMut(CoverageInfo)>(
-            data: *mut c_void,
-            function: *const c_char,
-            line_defined: c_int,
-            depth: c_int,
-            hits: *const c_int,
-            size: usize,
-        ) {
-            let function = if !function.is_null() {
-                Some(CStr::from_ptr(function).to_string_lossy().to_string())
-            } else {
-                None
-            };
-            let rust_callback = &mut *(data as *mut F);
-            rust_callback(CoverageInfo {
-                function,
-                line_defined,
-                depth,
-                hits: slice::from_raw_parts(hits, size).to_vec(),
-            });
-        }
-
-        let lua = self.0.lua;
-        let state = lua.state();
-        unsafe {
-            let _sg = StackGuard::new(state);
-            assert_stack(state, 1);
-
-            lua.push_ref(&self.0);
-            let func_ptr = &mut func as *mut F as *mut c_void;
-            ffi::lua_getcoverage(state, -1, func_ptr, callback::<F>);
-        }
-    }
-
-    /// Convert this handle to owned version.
-    #[cfg(all(feature = "unstable", any(not(feature = "send"), doc)))]
-    #[cfg_attr(docsrs, doc(cfg(all(feature = "unstable", not(feature = "send")))))]
-    #[inline]
-    pub fn into_owned(self) -> OwnedFunction {
-        OwnedFunction(self.0.into_owned())
-    }
->>>>>>> fc159e0c
 }
 
 impl<'lua> PartialEq for Function<'lua> {
@@ -625,9 +406,6 @@
 }
 
 pub(crate) struct WrappedFunction<'lua>(pub(crate) Callback<'lua, 'static>);
-
-#[cfg(feature = "async")]
-pub(crate) struct WrappedAsyncFunction<'lua>(pub(crate) AsyncCallback<'lua, 'static>);
 
 impl<'lua> Function<'lua> {
     /// Wraps a Rust function or closure, returning an opaque type that implements [`IntoLua`] trait.
