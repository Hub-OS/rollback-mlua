<<<<<<< HEAD
use std::ops::Index;
use std::os::raw::c_void;
use std::{iter, ptr, slice, vec};
=======
use std::borrow::Cow;
use std::cmp::Ordering;
use std::collections::HashSet;
use std::iter::{self, FromIterator};
use std::ops::Index;
use std::os::raw::{c_int, c_void};
use std::string::String as StdString;
use std::sync::Arc;
use std::{fmt, mem, ptr, slice, str, vec};

use num_traits::FromPrimitive;
>>>>>>> fc159e0c

#[cfg(feature = "serialize")]
use {
    crate::table::SerializableTable,
    rustc_hash::FxHashSet,
    serde::ser::{self, Serialize, Serializer},
    std::{cell::RefCell, convert::TryInto, rc::Rc, result::Result as StdResult},
};

use crate::error::{Error, Result};
use crate::function::Function;
use crate::lua::Lua;
use crate::string::String;
use crate::table::Table;
<<<<<<< HEAD
use crate::types::{Integer, Number};
=======
use crate::thread::Thread;
use crate::types::{Integer, LightUserData, Number};
use crate::userdata::AnyUserData;
use crate::util::{check_stack, StackGuard};
>>>>>>> fc159e0c

/// A dynamically typed Lua value. The `String`, `Table`, and `Function`
/// variants contain handle types into the internal Lua state. It is a logic error to mix handle
/// types between separate `Lua` instances, and doing so will result in a panic.
#[derive(Clone)]
pub enum Value<'lua> {
    /// The Lua value `nil`.
    Nil,
    /// The Lua value `true` or `false`.
    Boolean(bool),
    /// An integer number.
    ///
    /// Any Lua number convertible to a `Integer` will be represented as this variant.
    Integer(Integer),
    /// A floating point number.
    Number(Number),
<<<<<<< HEAD
=======
    /// A Luau vector.
    #[cfg(any(feature = "luau", doc))]
    #[cfg_attr(docsrs, doc(cfg(feature = "luau")))]
    Vector(crate::types::Vector),
>>>>>>> fc159e0c
    /// An interned string, managed by Lua.
    ///
    /// Unlike Rust strings, Lua strings may not be valid UTF-8.
    String(String<'lua>),
    /// Reference to a Lua table.
    Table(Table<'lua>),
    /// Reference to a Lua function (or closure).
    Function(Function<'lua>),
    /// `Error` is a special builtin userdata type. When received from Lua it is implicitly cloned.
    Error(Error),
}

pub use self::Value::Nil;

impl<'lua> Value<'lua> {
    /// A special value (lightuserdata) to represent null value.
    ///
    /// It can be used in Lua tables without downsides of `nil`.
    pub const NULL: Value<'static> = Value::LightUserData(LightUserData(ptr::null_mut()));

    /// Returns type name of this value.
    pub const fn type_name(&self) -> &'static str {
        match *self {
            Value::Nil => "nil",
            Value::Boolean(_) => "boolean",
            Value::Integer(_) => "integer",
            Value::Number(_) => "number",
<<<<<<< HEAD
=======
            #[cfg(feature = "luau")]
            Value::Vector(_) => "vector",
>>>>>>> fc159e0c
            Value::String(_) => "string",
            Value::Table(_) => "table",
            Value::Function(_) => "function",
            Value::Error(_) => "error",
        }
    }

    /// Compares two values for equality.
    ///
    /// Equality comparisons do not convert strings to numbers or vice versa.
    /// Tables, Functions, Threads, and Userdata are compared by reference:
    /// two objects are considered equal only if they are the same object.
    ///
    /// If Tables or Userdata have `__eq` metamethod then mlua will try to invoke it.
    /// The first value is checked first. If that value does not define a metamethod
    /// for `__eq`, then mlua will check the second value.
    /// Then mlua calls the metamethod with the two values as arguments, if found.
    pub fn equals<T: AsRef<Self>>(&self, other: T) -> Result<bool> {
        match (self, other.as_ref()) {
            (Value::Table(a), Value::Table(b)) => a.equals(b),
<<<<<<< HEAD
            _ => Ok(self == other.as_ref()),
=======
            (Value::UserData(a), Value::UserData(b)) => a.equals(b),
            (a, b) => Ok(a == b),
>>>>>>> fc159e0c
        }
    }

    /// Converts the value to a generic C pointer.
    ///
    /// The value can be a userdata, a table, a thread, a string, or a function; otherwise it returns NULL.
    /// Different objects will give different pointers.
    /// There is no way to convert the pointer back to its original value.
    ///
    /// Typically this function is used only for hashing and debug information.
    #[inline]
    pub fn to_pointer(&self) -> *const c_void {
<<<<<<< HEAD
        unsafe {
            match self {
                Value::Table(t) => t.to_pointer(),
                Value::String(s) => s.to_pointer(),
                Value::Function(Function(v)) => ffi::lua_topointer(v.lua.ref_thread, v.index),
                _ => ptr::null(),
=======
        match self {
            Value::LightUserData(ud) => ud.0,
            Value::String(String(r))
            | Value::Table(Table(r))
            | Value::Function(Function(r))
            | Value::Thread(Thread(r, ..))
            | Value::UserData(AnyUserData(r)) => r.to_pointer(),
            _ => ptr::null(),
        }
    }

    /// Converts the value to a string.
    ///
    /// If the value has a metatable with a `__tostring` method, then it will be called to get the result.
    pub fn to_string(&self) -> Result<StdString> {
        match self {
            Value::Nil => Ok("nil".to_string()),
            Value::Boolean(b) => Ok(b.to_string()),
            Value::LightUserData(ud) if ud.0.is_null() => Ok("null".to_string()),
            Value::LightUserData(ud) => Ok(format!("lightuserdata: {:p}", ud.0)),
            Value::Integer(i) => Ok(i.to_string()),
            Value::Number(n) => Ok(n.to_string()),
            #[cfg(feature = "luau")]
            Value::Vector(v) => Ok(v.to_string()),
            Value::String(s) => Ok(s.to_str()?.to_string()),
            Value::Table(Table(r))
            | Value::Function(Function(r))
            | Value::Thread(Thread(r, ..))
            | Value::UserData(AnyUserData(r)) => unsafe {
                let state = r.lua.state();
                let _guard = StackGuard::new(state);
                check_stack(state, 3)?;

                r.lua.push_ref(r);
                protect_lua!(state, 1, 1, fn(state) {
                    ffi::luaL_tolstring(state, -1, ptr::null_mut());
                })?;
                Ok(String(r.lua.pop_ref()).to_str()?.to_string())
            },
            Value::Error(err) => Ok(err.to_string()),
        }
    }

    /// Returns `true` if the value is a [`Nil`].
    #[inline]
    pub fn is_nil(&self) -> bool {
        self == &Nil
    }

    /// Returns `true` if the value is a [`NULL`].
    #[inline]
    pub fn is_null(&self) -> bool {
        self == &Self::NULL
    }

    /// Returns `true` if the value is a boolean.
    #[inline]
    pub fn is_boolean(&self) -> bool {
        self.as_boolean().is_some()
    }

    /// Cast the value to boolean.
    ///
    /// If the value is a Boolean, returns it or `None` otherwise.
    #[inline]
    pub fn as_boolean(&self) -> Option<bool> {
        match *self {
            Value::Boolean(b) => Some(b),
            _ => None,
        }
    }

    /// Returns `true` if the value is a [`LightUserData`].
    #[inline]
    pub fn is_light_userdata(&self) -> bool {
        self.as_light_userdata().is_some()
    }

    /// Cast the value to [`LightUserData`].
    ///
    /// If the value is a [`LightUserData`], returns it or `None` otherwise.
    #[inline]
    pub fn as_light_userdata(&self) -> Option<LightUserData> {
        match *self {
            Value::LightUserData(l) => Some(l),
            _ => None,
        }
    }

    /// Returns `true` if the value is an [`Integer`].
    #[inline]
    pub fn is_integer(&self) -> bool {
        self.as_integer().is_some()
    }

    /// Cast the value to [`Integer`].
    ///
    /// If the value is a Lua [`Integer`], returns it or `None` otherwise.
    #[inline]
    pub fn as_integer(&self) -> Option<Integer> {
        match *self {
            Value::Integer(i) => Some(i),
            _ => None,
        }
    }

    /// Cast the value to `i32`.
    ///
    /// If the value is a Lua [`Integer`], try to convert it to `i32` or return `None` otherwise.
    #[inline]
    pub fn as_i32(&self) -> Option<i32> {
        #[allow(clippy::useless_conversion)]
        self.as_integer().and_then(|i| i32::try_from(i).ok())
    }

    /// Cast the value to `u32`.
    ///
    /// If the value is a Lua [`Integer`], try to convert it to `u32` or return `None` otherwise.
    #[inline]
    pub fn as_u32(&self) -> Option<u32> {
        self.as_integer().and_then(|i| u32::try_from(i).ok())
    }

    /// Cast the value to `i64`.
    ///
    /// If the value is a Lua [`Integer`], try to convert it to `i64` or return `None` otherwise.
    #[inline]
    pub fn as_i64(&self) -> Option<i64> {
        #[allow(clippy::useless_conversion)]
        self.as_integer().and_then(|i| i64::try_from(i).ok())
    }

    /// Cast the value to `u64`.
    ///
    /// If the value is a Lua [`Integer`], try to convert it to `u64` or return `None` otherwise.
    #[inline]
    pub fn as_u64(&self) -> Option<u64> {
        self.as_integer().and_then(|i| u64::try_from(i).ok())
    }

    /// Cast the value to `isize`.
    ///
    /// If the value is a Lua [`Integer`], try to convert it to `isize` or return `None` otherwise.
    #[inline]
    pub fn as_isize(&self) -> Option<isize> {
        self.as_integer().and_then(|i| isize::try_from(i).ok())
    }

    /// Cast the value to `usize`.
    ///
    /// If the value is a Lua [`Integer`], try to convert it to `usize` or return `None` otherwise.
    #[inline]
    pub fn as_usize(&self) -> Option<usize> {
        self.as_integer().and_then(|i| usize::try_from(i).ok())
    }

    /// Returns `true` if the value is a Lua [`Number`].
    #[inline]
    pub fn is_number(&self) -> bool {
        self.as_number().is_some()
    }

    /// Cast the value to [`Number`].
    ///
    /// If the value is a Lua [`Number`], returns it or `None` otherwise.
    #[inline]
    pub fn as_number(&self) -> Option<Number> {
        match *self {
            Value::Number(n) => Some(n),
            _ => None,
        }
    }

    /// Cast the value to `f32`.
    ///
    /// If the value is a Lua [`Number`], try to convert it to `f32` or return `None` otherwise.
    #[inline]
    pub fn as_f32(&self) -> Option<f32> {
        self.as_number().and_then(f32::from_f64)
    }

    /// Cast the value to `f64`.
    ///
    /// If the value is a Lua [`Number`], try to convert it to `f64` or return `None` otherwise.
    #[inline]
    pub fn as_f64(&self) -> Option<f64> {
        self.as_number()
    }

    /// Returns `true` if the value is a Lua [`String`].
    #[inline]
    pub fn is_string(&self) -> bool {
        self.as_string().is_some()
    }

    /// Cast the value to Lua [`String`].
    ///
    /// If the value is a Lua [`String`], returns it or `None` otherwise.
    #[inline]
    pub fn as_string(&self) -> Option<&String> {
        match self {
            Value::String(s) => Some(s),
            _ => None,
        }
    }

    /// Cast the value to [`str`].
    ///
    /// If the value is a Lua [`String`], try to convert it to [`str`] or return `None` otherwise.
    #[inline]
    pub fn as_str(&self) -> Option<&str> {
        self.as_string().and_then(|s| s.to_str().ok())
    }

    /// Cast the value to [`Cow<str>`].
    ///
    /// If the value is a Lua [`String`], converts it to [`Cow<str>`] or returns `None` otherwise.
    #[inline]
    pub fn as_string_lossy(&self) -> Option<Cow<str>> {
        self.as_string().map(|s| s.to_string_lossy())
    }

    /// Returns `true` if the value is a Lua [`Table`].
    #[inline]
    pub fn is_table(&self) -> bool {
        self.as_table().is_some()
    }

    /// Cast the value to [`Table`].
    ///
    /// If the value is a Lua [`Table`], returns it or `None` otherwise.
    #[inline]
    pub fn as_table(&self) -> Option<&Table> {
        match self {
            Value::Table(t) => Some(t),
            _ => None,
        }
    }

    /// Returns `true` if the value is a Lua [`Thread`].
    #[inline]
    pub fn is_thread(&self) -> bool {
        self.as_thread().is_some()
    }

    /// Cast the value to [`Thread`].
    ///
    /// If the value is a Lua [`Thread`], returns it or `None` otherwise.
    #[inline]
    pub fn as_thread(&self) -> Option<&Thread> {
        match self {
            Value::Thread(t) => Some(t),
            _ => None,
        }
    }

    /// Returns `true` if the value is a Lua [`Function`].
    #[inline]
    pub fn is_function(&self) -> bool {
        self.as_function().is_some()
    }

    /// Cast the value to [`Function`].
    ///
    /// If the value is a Lua [`Function`], returns it or `None` otherwise.
    #[inline]
    pub fn as_function(&self) -> Option<&Function> {
        match self {
            Value::Function(f) => Some(f),
            _ => None,
        }
    }

    /// Returns `true` if the value is an [`AnyUserData`].
    #[inline]
    pub fn is_userdata(&self) -> bool {
        self.as_userdata().is_some()
    }

    /// Cast the value to [`AnyUserData`].
    ///
    /// If the value is an [`AnyUserData`], returns it or `None` otherwise.
    #[inline]
    pub fn as_userdata(&self) -> Option<&AnyUserData> {
        match self {
            Value::UserData(ud) => Some(ud),
            _ => None,
        }
    }

    /// Wrap reference to this Value into [`SerializableValue`].
    ///
    /// This allows customizing serialization behavior using serde.
    #[cfg(feature = "serialize")]
    #[cfg_attr(docsrs, doc(cfg(feature = "serialize")))]
    #[doc(hidden)]
    pub fn to_serializable(&self) -> SerializableValue<'_, 'lua> {
        SerializableValue::new(self, Default::default(), None)
    }

    // Compares two values.
    // Used to sort values for Debug printing.
    pub(crate) fn cmp(&self, other: &Self) -> Ordering {
        fn cmp_num(a: Number, b: Number) -> Ordering {
            match (a, b) {
                _ if a < b => Ordering::Less,
                _ if a > b => Ordering::Greater,
                _ => Ordering::Equal,
>>>>>>> fc159e0c
            }
        }

        match (self, other) {
            // Nil
            (Value::Nil, Value::Nil) => Ordering::Equal,
            (Value::Nil, _) => Ordering::Less,
            (_, Value::Nil) => Ordering::Greater,
            // Null (a special case)
            (Value::LightUserData(ud1), Value::LightUserData(ud2)) if ud1 == ud2 => Ordering::Equal,
            (Value::LightUserData(ud1), _) if ud1.0.is_null() => Ordering::Less,
            (_, Value::LightUserData(ud2)) if ud2.0.is_null() => Ordering::Greater,
            // Boolean
            (Value::Boolean(a), Value::Boolean(b)) => a.cmp(b),
            (Value::Boolean(_), _) => Ordering::Less,
            (_, Value::Boolean(_)) => Ordering::Greater,
            // Integer && Number
            (Value::Integer(a), Value::Integer(b)) => a.cmp(b),
            (&Value::Integer(a), &Value::Number(b)) => cmp_num(a as Number, b),
            (&Value::Number(a), &Value::Integer(b)) => cmp_num(a, b as Number),
            (&Value::Number(a), &Value::Number(b)) => cmp_num(a, b),
            (Value::Integer(_) | Value::Number(_), _) => Ordering::Less,
            (_, Value::Integer(_) | Value::Number(_)) => Ordering::Greater,
            // String
            (Value::String(a), Value::String(b)) => a.as_bytes().cmp(b.as_bytes()),
            (Value::String(_), _) => Ordering::Less,
            (_, Value::String(_)) => Ordering::Greater,
            // Other variants can be randomly ordered
            (a, b) => a.to_pointer().cmp(&b.to_pointer()),
        }
    }

    pub(crate) fn fmt_pretty(
        &self,
        fmt: &mut fmt::Formatter,
        recursive: bool,
        ident: usize,
        visited: &mut HashSet<*const c_void>,
    ) -> fmt::Result {
        match self {
            Value::Nil => write!(fmt, "nil"),
            Value::Boolean(b) => write!(fmt, "{b}"),
            Value::LightUserData(ud) if ud.0.is_null() => write!(fmt, "null"),
            Value::LightUserData(ud) => write!(fmt, "lightuserdata: {:?}", ud.0),
            Value::Integer(i) => write!(fmt, "{i}"),
            Value::Number(n) => write!(fmt, "{n}"),
            #[cfg(feature = "luau")]
            Value::Vector(v) => write!(fmt, "{v}"),
            Value::String(s) => write!(fmt, "{s:?}"),
            Value::Table(t) if recursive && !visited.contains(&t.to_pointer()) => {
                t.fmt_pretty(fmt, ident, visited)
            }
            t @ Value::Table(_) => write!(fmt, "table: {:?}", t.to_pointer()),
            f @ Value::Function(_) => write!(fmt, "function: {:?}", f.to_pointer()),
            t @ Value::Thread(_) => write!(fmt, "thread: {:?}", t.to_pointer()),
            u @ Value::UserData(ud) => {
                // Try `__name/__type` first then `__tostring`
                let name = ud.type_name().ok().flatten();
                let s = name
                    .map(|name| format!("{name}: {:?}", u.to_pointer()))
                    .or_else(|| u.to_string().ok())
                    .unwrap_or_else(|| format!("userdata: {:?}", u.to_pointer()));
                write!(fmt, "{s}")
            }
            Value::Error(e) if recursive => write!(fmt, "{e:?}"),
            Value::Error(_) => write!(fmt, "error"),
        }
    }
}

impl fmt::Debug for Value<'_> {
    fn fmt(&self, fmt: &mut fmt::Formatter) -> fmt::Result {
        if fmt.alternate() {
            return self.fmt_pretty(fmt, true, 0, &mut HashSet::new());
        }
        match self {
            Value::Nil => write!(fmt, "Nil"),
            Value::Boolean(b) => write!(fmt, "Boolean({b})"),
            Value::LightUserData(ud) => write!(fmt, "{ud:?}"),
            Value::Integer(i) => write!(fmt, "Integer({i})"),
            Value::Number(n) => write!(fmt, "Number({n})"),
            #[cfg(feature = "luau")]
            Value::Vector(v) => write!(fmt, "{v:?}"),
            Value::String(s) => write!(fmt, "String({s:?})"),
            Value::Table(t) => write!(fmt, "{t:?}"),
            Value::Function(f) => write!(fmt, "{f:?}"),
            Value::Thread(t) => write!(fmt, "{t:?}"),
            Value::UserData(ud) => write!(fmt, "{ud:?}"),
            Value::Error(e) => write!(fmt, "Error({e:?})"),
        }
    }
}

impl<'lua> PartialEq for Value<'lua> {
    fn eq(&self, other: &Self) -> bool {
        match (self, other) {
            (Value::Nil, Value::Nil) => true,
            (Value::Boolean(a), Value::Boolean(b)) => a == b,
            (Value::Integer(a), Value::Integer(b)) => *a == *b,
            (Value::Integer(a), Value::Number(b)) => *a as Number == *b,
            (Value::Number(a), Value::Integer(b)) => *a == *b as Number,
            (Value::Number(a), Value::Number(b)) => *a == *b,
<<<<<<< HEAD
=======
            #[cfg(feature = "luau")]
            (Value::Vector(v1), Value::Vector(v2)) => v1 == v2,
>>>>>>> fc159e0c
            (Value::String(a), Value::String(b)) => a == b,
            (Value::Table(a), Value::Table(b)) => a == b,
            (Value::Function(a), Value::Function(b)) => a == b,
            _ => false,
        }
    }
}

impl<'lua> AsRef<Value<'lua>> for Value<'lua> {
    #[inline]
    fn as_ref(&self) -> &Self {
        self
    }
}

/// A wrapped [`Value`] with customized serialization behavior.
#[cfg(feature = "serialize")]
#[cfg_attr(docsrs, doc(cfg(feature = "serialize")))]
pub struct SerializableValue<'a, 'lua> {
    value: &'a Value<'lua>,
    options: crate::serde::de::Options,
    // In many cases we don't need `visited` map, so don't allocate memory by default
    visited: Option<Rc<RefCell<FxHashSet<*const c_void>>>>,
}

#[cfg(feature = "serialize")]
impl<'lua> Serialize for Value<'lua> {
    #[inline]
    fn serialize<S: Serializer>(&self, serializer: S) -> StdResult<S::Ok, S::Error> {
        SerializableValue::new(self, Default::default(), None).serialize(serializer)
    }
}

#[cfg(feature = "serialize")]
impl<'a, 'lua> SerializableValue<'a, 'lua> {
    #[inline]
    pub(crate) fn new(
        value: &'a Value<'lua>,
        options: crate::serde::de::Options,
        visited: Option<&Rc<RefCell<FxHashSet<*const c_void>>>>,
    ) -> Self {
        if let Value::Table(_) = value {
            return Self {
                value,
                options,
                // We need to always initialize the `visited` map for Tables
                visited: visited.cloned().or_else(|| Some(Default::default())),
            };
        }
        Self {
            value,
            options,
            visited: None,
        }
    }

    /// If true, an attempt to serialize types such as [`Function`], [`Thread`], [`LightUserData`]
    /// and [`Error`] will cause an error.
    /// Otherwise these types skipped when iterating or serialized as unit type.
    ///
    /// Default: **true**
    #[must_use]
    pub const fn deny_unsupported_types(mut self, enabled: bool) -> Self {
        self.options.deny_unsupported_types = enabled;
        self
    }

    /// If true, an attempt to serialize a recursive table (table that refers to itself)
    /// will cause an error.
    /// Otherwise subsequent attempts to serialize the same table will be ignored.
    ///
    /// Default: **true**
    #[must_use]
    pub const fn deny_recursive_tables(mut self, enabled: bool) -> Self {
        self.options.deny_recursive_tables = enabled;
        self
    }

    /// If true, keys in tables will be iterated (and serialized) in sorted order.
    ///
    /// Default: **false**
    #[must_use]
    pub const fn sort_keys(mut self, enabled: bool) -> Self {
        self.options.sort_keys = enabled;
        self
    }
}

#[cfg(feature = "serialize")]
impl<'a, 'lua> Serialize for SerializableValue<'a, 'lua> {
    fn serialize<S>(&self, serializer: S) -> StdResult<S::Ok, S::Error>
    where
        S: Serializer,
    {
        match self.value {
            Value::Nil => serializer.serialize_unit(),
            Value::Boolean(b) => serializer.serialize_bool(*b),
            #[allow(clippy::useless_conversion)]
            Value::Integer(i) => serializer
                .serialize_i64((*i).try_into().expect("cannot convert Lua Integer to i64")),
            Value::Number(n) => serializer.serialize_f64(*n),
<<<<<<< HEAD
            Value::String(s) => s.serialize(serializer),
            Value::Table(t) => t.serialize(serializer),
            Value::Error(_) | Value::Function(_) => {
                let msg = format!("cannot serialize <{}>", self.type_name());
                Err(ser::Error::custom(msg))
=======
            #[cfg(feature = "luau")]
            Value::Vector(v) => v.serialize(serializer),
            Value::String(s) => s.serialize(serializer),
            Value::Table(t) => {
                let visited = self.visited.as_ref().unwrap().clone();
                SerializableTable::new(t, self.options, visited).serialize(serializer)
            }
            Value::LightUserData(ud) if ud.0.is_null() => serializer.serialize_none(),
            Value::UserData(ud) if ud.is_serializable() || self.options.deny_unsupported_types => {
                ud.serialize(serializer)
            }
            Value::Function(_)
            | Value::Thread(_)
            | Value::UserData(_)
            | Value::LightUserData(_)
            | Value::Error(_) => {
                if self.options.deny_unsupported_types {
                    let msg = format!("cannot serialize <{}>", self.value.type_name());
                    Err(ser::Error::custom(msg))
                } else {
                    serializer.serialize_unit()
                }
>>>>>>> fc159e0c
            }
        }
    }
}

/// Trait for types convertible to `Value`.
pub trait IntoLua<'lua>: Sized {
    /// Performs the conversion.
    fn into_lua(self, lua: &'lua Lua) -> Result<Value<'lua>>;

    /// Pushes the value into the Lua stack.
    ///
    /// # Safety
    /// This method does not check Lua stack space.
    #[doc(hidden)]
    #[inline]
    unsafe fn push_into_stack(self, lua: &'lua Lua) -> Result<()> {
        lua.push_value(self.into_lua(lua)?)
    }
}

/// Trait for types convertible from `Value`.
pub trait FromLua<'lua>: Sized {
    /// Performs the conversion.
    fn from_lua(value: Value<'lua>, lua: &'lua Lua) -> Result<Self>;

    /// Performs the conversion for an argument (eg. function argument).
    ///
    /// `i` is the argument index (position),
    /// `to` is a function name that received the argument.
    #[doc(hidden)]
    #[inline]
    fn from_lua_arg(arg: Value<'lua>, i: usize, to: Option<&str>, lua: &'lua Lua) -> Result<Self> {
        Self::from_lua(arg, lua).map_err(|err| Error::BadArgument {
            to: to.map(|s| s.to_string()),
            pos: i,
            name: None,
            cause: Arc::new(err),
        })
    }

    /// Performs the conversion for a value in the Lua stack at index `idx`.
    #[doc(hidden)]
    #[inline]
    unsafe fn from_stack(idx: c_int, lua: &'lua Lua) -> Result<Self> {
        Self::from_lua(lua.stack_value(idx), lua)
    }

    /// Same as `from_lua_arg` but for a value in the Lua stack at index `idx`.
    #[doc(hidden)]
    #[inline]
    unsafe fn from_stack_arg(
        idx: c_int,
        i: usize,
        to: Option<&str>,
        lua: &'lua Lua,
    ) -> Result<Self> {
        Self::from_stack(idx, lua).map_err(|err| Error::BadArgument {
            to: to.map(|s| s.to_string()),
            pos: i,
            name: None,
            cause: Arc::new(err),
        })
    }
}

/// Multiple Lua values used for both argument passing and also for multiple return values.
#[derive(Debug, Clone)]
pub struct MultiValue<'lua> {
    vec: Vec<Value<'lua>>,
    lua: Option<&'lua Lua>,
}

impl Drop for MultiValue<'_> {
    fn drop(&mut self) {
        if let Some(lua) = self.lua {
            let vec = mem::take(&mut self.vec);
            lua.push_multivalue_to_pool(vec);
        }
    }
}

impl<'lua> MultiValue<'lua> {
    /// Creates an empty `MultiValue` containing no values.
    pub const fn new() -> MultiValue<'lua> {
        MultiValue {
            vec: Vec::new(),
            lua: None,
        }
    }

    /// Similar to `new` but can reuse previously used container with allocated capacity.
    #[inline]
    pub(crate) fn with_lua_and_capacity(lua: &'lua Lua, capacity: usize) -> MultiValue<'lua> {
        let vec = lua
            .pop_multivalue_from_pool()
            .map(|mut vec| {
                vec.reserve(capacity);
                vec
            })
            .unwrap_or_else(|| Vec::with_capacity(capacity));
        MultiValue {
            vec,
            lua: Some(lua),
        }
    }
}

impl<'lua> Default for MultiValue<'lua> {
    #[inline]
    fn default() -> MultiValue<'lua> {
        MultiValue::new()
    }
}

impl<'lua> FromIterator<Value<'lua>> for MultiValue<'lua> {
    #[inline]
    fn from_iter<I: IntoIterator<Item = Value<'lua>>>(iter: I) -> Self {
        MultiValue::from_vec(Vec::from_iter(iter))
    }
}

impl<'lua> IntoIterator for MultiValue<'lua> {
    type Item = Value<'lua>;
    type IntoIter = iter::Rev<vec::IntoIter<Value<'lua>>>;

    #[inline]
    fn into_iter(mut self) -> Self::IntoIter {
        let vec = mem::take(&mut self.vec);
        mem::forget(self);
        vec.into_iter().rev()
    }
}

impl<'a, 'lua> IntoIterator for &'a MultiValue<'lua> {
    type Item = &'a Value<'lua>;
    type IntoIter = iter::Rev<slice::Iter<'a, Value<'lua>>>;

    #[inline]
    fn into_iter(self) -> Self::IntoIter {
        self.vec.iter().rev()
    }
}

impl<'lua> Index<usize> for MultiValue<'lua> {
    type Output = Value<'lua>;

    #[inline]
    fn index(&self, index: usize) -> &Self::Output {
        if let Some(result) = self.get(index) {
            result
        } else {
            panic!(
                "index out of bounds: the len is {} but the index is {}",
                self.len(),
                index
            )
        }
    }
}

impl<'lua> MultiValue<'lua> {
    #[inline]
    pub fn from_vec(mut vec: Vec<Value<'lua>>) -> MultiValue<'lua> {
        vec.reverse();
        MultiValue { vec, lua: None }
    }

    #[inline]
    pub fn into_vec(mut self) -> Vec<Value<'lua>> {
        let mut vec = mem::take(&mut self.vec);
        mem::forget(self);
        vec.reverse();
        vec
    }

    #[inline]
    pub fn get(&self, index: usize) -> Option<&Value<'lua>> {
        if index < self.vec.len() {
            return self.vec.get(self.vec.len() - index - 1);
        }
        None
    }

    #[inline]
    pub fn pop_front(&mut self) -> Option<Value<'lua>> {
        self.vec.pop()
    }

    #[inline]
    pub fn push_front(&mut self, value: Value<'lua>) {
        self.vec.push(value);
    }

    #[inline]
    pub fn clear(&mut self) {
        self.vec.clear();
    }

    #[inline]
    pub fn len(&self) -> usize {
        self.vec.len()
    }

    #[inline]
    pub fn is_empty(&self) -> bool {
        self.vec.is_empty()
    }

    #[inline]
    pub fn iter(&self) -> iter::Rev<slice::Iter<Value<'lua>>> {
        self.vec.iter().rev()
    }

    #[inline]
    pub(crate) fn drain_all(&mut self) -> iter::Rev<vec::Drain<Value<'lua>>> {
        self.vec.drain(..).rev()
    }

    #[inline]
    pub(crate) fn refill(
        &mut self,
        iter: impl IntoIterator<Item = Result<Value<'lua>>>,
    ) -> Result<()> {
        self.vec.clear();
        for value in iter {
            self.vec.push(value?);
        }
        self.vec.reverse();
        Ok(())
    }
}

/// Trait for types convertible to any number of Lua values.
///
/// This is a generalization of `IntoLua`, allowing any number of resulting Lua values instead of just
/// one. Any type that implements `IntoLua` will automatically implement this trait.
pub trait IntoLuaMulti<'lua>: Sized {
    /// Performs the conversion.
    fn into_lua_multi(self, lua: &'lua Lua) -> Result<MultiValue<'lua>>;

    /// Pushes the values into the Lua stack.
    ///
    /// Returns number of pushed values.
    #[doc(hidden)]
    #[inline]
    unsafe fn push_into_stack_multi(self, lua: &'lua Lua) -> Result<c_int> {
        let mut values = self.into_lua_multi(lua)?;
        let len: c_int = values.len().try_into().unwrap();
        unsafe {
            check_stack(lua.state(), len + 1)?;
            for v in values.drain_all() {
                lua.push_value(v)?;
            }
        }
        Ok(len)
    }
}

/// Trait for types that can be created from an arbitrary number of Lua values.
///
/// This is a generalization of `FromLua`, allowing an arbitrary number of Lua values to participate
/// in the conversion. Any type that implements `FromLua` will automatically implement this trait.
pub trait FromLuaMulti<'lua>: Sized {
    /// Performs the conversion.
    ///
    /// In case `values` contains more values than needed to perform the conversion, the excess
    /// values should be ignored. This reflects the semantics of Lua when calling a function or
    /// assigning values. Similarly, if not enough values are given, conversions should assume that
    /// any missing values are nil.
    fn from_lua_multi(values: MultiValue<'lua>, lua: &'lua Lua) -> Result<Self>;

    /// Performs the conversion for a list of arguments.
    ///
    /// `i` is an index (position) of the first argument,
    /// `to` is a function name that received the arguments.
    #[doc(hidden)]
    #[inline]
    fn from_lua_args(
        args: MultiValue<'lua>,
        i: usize,
        to: Option<&str>,
        lua: &'lua Lua,
    ) -> Result<Self> {
        let _ = (i, to);
        Self::from_lua_multi(args, lua)
    }

    /// Performs the conversion for a number of values in the Lua stack.
    #[doc(hidden)]
    #[inline]
    unsafe fn from_stack_multi(nvals: c_int, lua: &'lua Lua) -> Result<Self> {
        let mut values = MultiValue::with_lua_and_capacity(lua, nvals as usize);
        for idx in 1..=nvals {
            values.push_front(lua.stack_value(-idx));
        }
        if nvals > 0 {
            // It's safe to clear the stack as all references moved to ref thread
            ffi::lua_pop(lua.state(), nvals);
        }
        Self::from_lua_multi(values, lua)
    }

    /// Same as `from_lua_args` but for a number of values in the Lua stack.
    #[doc(hidden)]
    #[inline]
    unsafe fn from_stack_args(
        nargs: c_int,
        i: usize,
        to: Option<&str>,
        lua: &'lua Lua,
    ) -> Result<Self> {
        let _ = (i, to);
        Self::from_stack_multi(nargs, lua)
    }
}

#[cfg(test)]
mod assertions {
    use super::*;

    static_assertions::assert_not_impl_any!(Value: Send);
    static_assertions::assert_not_impl_any!(MultiValue: Send);
}<|MERGE_RESOLUTION|>--- conflicted
+++ resolved
@@ -1,8 +1,3 @@
-<<<<<<< HEAD
-use std::ops::Index;
-use std::os::raw::c_void;
-use std::{iter, ptr, slice, vec};
-=======
 use std::borrow::Cow;
 use std::cmp::Ordering;
 use std::collections::HashSet;
@@ -14,7 +9,6 @@
 use std::{fmt, mem, ptr, slice, str, vec};
 
 use num_traits::FromPrimitive;
->>>>>>> fc159e0c
 
 #[cfg(feature = "serialize")]
 use {
@@ -29,16 +23,11 @@
 use crate::lua::Lua;
 use crate::string::String;
 use crate::table::Table;
-<<<<<<< HEAD
-use crate::types::{Integer, Number};
-=======
 use crate::thread::Thread;
 use crate::types::{Integer, LightUserData, Number};
-use crate::userdata::AnyUserData;
 use crate::util::{check_stack, StackGuard};
->>>>>>> fc159e0c
-
-/// A dynamically typed Lua value. The `String`, `Table`, and `Function`
+
+/// A dynamically typed Lua value. The `String`, `Table`, `Function`, and `Thread`
 /// variants contain handle types into the internal Lua state. It is a logic error to mix handle
 /// types between separate `Lua` instances, and doing so will result in a panic.
 #[derive(Clone)]
@@ -47,19 +36,14 @@
     Nil,
     /// The Lua value `true` or `false`.
     Boolean(bool),
+    /// A "light userdata" object, equivalent to a raw pointer.
+    LightUserData(LightUserData),
     /// An integer number.
     ///
     /// Any Lua number convertible to a `Integer` will be represented as this variant.
     Integer(Integer),
     /// A floating point number.
     Number(Number),
-<<<<<<< HEAD
-=======
-    /// A Luau vector.
-    #[cfg(any(feature = "luau", doc))]
-    #[cfg_attr(docsrs, doc(cfg(feature = "luau")))]
-    Vector(crate::types::Vector),
->>>>>>> fc159e0c
     /// An interned string, managed by Lua.
     ///
     /// Unlike Rust strings, Lua strings may not be valid UTF-8.
@@ -68,6 +52,8 @@
     Table(Table<'lua>),
     /// Reference to a Lua function (or closure).
     Function(Function<'lua>),
+    /// Reference to a Lua thread (or coroutine).
+    Thread(Thread<'lua>),
     /// `Error` is a special builtin userdata type. When received from Lua it is implicitly cloned.
     Error(Error),
 }
@@ -85,16 +71,13 @@
         match *self {
             Value::Nil => "nil",
             Value::Boolean(_) => "boolean",
+            Value::LightUserData(_) => "lightuserdata",
             Value::Integer(_) => "integer",
             Value::Number(_) => "number",
-<<<<<<< HEAD
-=======
-            #[cfg(feature = "luau")]
-            Value::Vector(_) => "vector",
->>>>>>> fc159e0c
             Value::String(_) => "string",
             Value::Table(_) => "table",
             Value::Function(_) => "function",
+            Value::Thread(_) => "thread",
             Value::Error(_) => "error",
         }
     }
@@ -112,12 +95,7 @@
     pub fn equals<T: AsRef<Self>>(&self, other: T) -> Result<bool> {
         match (self, other.as_ref()) {
             (Value::Table(a), Value::Table(b)) => a.equals(b),
-<<<<<<< HEAD
-            _ => Ok(self == other.as_ref()),
-=======
-            (Value::UserData(a), Value::UserData(b)) => a.equals(b),
             (a, b) => Ok(a == b),
->>>>>>> fc159e0c
         }
     }
 
@@ -130,21 +108,12 @@
     /// Typically this function is used only for hashing and debug information.
     #[inline]
     pub fn to_pointer(&self) -> *const c_void {
-<<<<<<< HEAD
-        unsafe {
-            match self {
-                Value::Table(t) => t.to_pointer(),
-                Value::String(s) => s.to_pointer(),
-                Value::Function(Function(v)) => ffi::lua_topointer(v.lua.ref_thread, v.index),
-                _ => ptr::null(),
-=======
         match self {
             Value::LightUserData(ud) => ud.0,
             Value::String(String(r))
             | Value::Table(Table(r))
             | Value::Function(Function(r))
-            | Value::Thread(Thread(r, ..))
-            | Value::UserData(AnyUserData(r)) => r.to_pointer(),
+            | Value::Thread(Thread(r, ..)) => r.to_pointer(),
             _ => ptr::null(),
         }
     }
@@ -160,13 +129,10 @@
             Value::LightUserData(ud) => Ok(format!("lightuserdata: {:p}", ud.0)),
             Value::Integer(i) => Ok(i.to_string()),
             Value::Number(n) => Ok(n.to_string()),
-            #[cfg(feature = "luau")]
-            Value::Vector(v) => Ok(v.to_string()),
             Value::String(s) => Ok(s.to_str()?.to_string()),
             Value::Table(Table(r))
             | Value::Function(Function(r))
-            | Value::Thread(Thread(r, ..))
-            | Value::UserData(AnyUserData(r)) => unsafe {
+            | Value::Thread(Thread(r, ..)) => unsafe {
                 let state = r.lua.state();
                 let _guard = StackGuard::new(state);
                 check_stack(state, 3)?;
@@ -407,23 +373,6 @@
     pub fn as_function(&self) -> Option<&Function> {
         match self {
             Value::Function(f) => Some(f),
-            _ => None,
-        }
-    }
-
-    /// Returns `true` if the value is an [`AnyUserData`].
-    #[inline]
-    pub fn is_userdata(&self) -> bool {
-        self.as_userdata().is_some()
-    }
-
-    /// Cast the value to [`AnyUserData`].
-    ///
-    /// If the value is an [`AnyUserData`], returns it or `None` otherwise.
-    #[inline]
-    pub fn as_userdata(&self) -> Option<&AnyUserData> {
-        match self {
-            Value::UserData(ud) => Some(ud),
             _ => None,
         }
     }
@@ -446,7 +395,6 @@
                 _ if a < b => Ordering::Less,
                 _ if a > b => Ordering::Greater,
                 _ => Ordering::Equal,
->>>>>>> fc159e0c
             }
         }
 
@@ -493,8 +441,6 @@
             Value::LightUserData(ud) => write!(fmt, "lightuserdata: {:?}", ud.0),
             Value::Integer(i) => write!(fmt, "{i}"),
             Value::Number(n) => write!(fmt, "{n}"),
-            #[cfg(feature = "luau")]
-            Value::Vector(v) => write!(fmt, "{v}"),
             Value::String(s) => write!(fmt, "{s:?}"),
             Value::Table(t) if recursive && !visited.contains(&t.to_pointer()) => {
                 t.fmt_pretty(fmt, ident, visited)
@@ -502,15 +448,6 @@
             t @ Value::Table(_) => write!(fmt, "table: {:?}", t.to_pointer()),
             f @ Value::Function(_) => write!(fmt, "function: {:?}", f.to_pointer()),
             t @ Value::Thread(_) => write!(fmt, "thread: {:?}", t.to_pointer()),
-            u @ Value::UserData(ud) => {
-                // Try `__name/__type` first then `__tostring`
-                let name = ud.type_name().ok().flatten();
-                let s = name
-                    .map(|name| format!("{name}: {:?}", u.to_pointer()))
-                    .or_else(|| u.to_string().ok())
-                    .unwrap_or_else(|| format!("userdata: {:?}", u.to_pointer()));
-                write!(fmt, "{s}")
-            }
             Value::Error(e) if recursive => write!(fmt, "{e:?}"),
             Value::Error(_) => write!(fmt, "error"),
         }
@@ -528,13 +465,10 @@
             Value::LightUserData(ud) => write!(fmt, "{ud:?}"),
             Value::Integer(i) => write!(fmt, "Integer({i})"),
             Value::Number(n) => write!(fmt, "Number({n})"),
-            #[cfg(feature = "luau")]
-            Value::Vector(v) => write!(fmt, "{v:?}"),
             Value::String(s) => write!(fmt, "String({s:?})"),
             Value::Table(t) => write!(fmt, "{t:?}"),
             Value::Function(f) => write!(fmt, "{f:?}"),
             Value::Thread(t) => write!(fmt, "{t:?}"),
-            Value::UserData(ud) => write!(fmt, "{ud:?}"),
             Value::Error(e) => write!(fmt, "Error({e:?})"),
         }
     }
@@ -545,18 +479,15 @@
         match (self, other) {
             (Value::Nil, Value::Nil) => true,
             (Value::Boolean(a), Value::Boolean(b)) => a == b,
+            (Value::LightUserData(a), Value::LightUserData(b)) => a == b,
             (Value::Integer(a), Value::Integer(b)) => *a == *b,
             (Value::Integer(a), Value::Number(b)) => *a as Number == *b,
             (Value::Number(a), Value::Integer(b)) => *a == *b as Number,
             (Value::Number(a), Value::Number(b)) => *a == *b,
-<<<<<<< HEAD
-=======
-            #[cfg(feature = "luau")]
-            (Value::Vector(v1), Value::Vector(v2)) => v1 == v2,
->>>>>>> fc159e0c
             (Value::String(a), Value::String(b)) => a == b,
             (Value::Table(a), Value::Table(b)) => a == b,
             (Value::Function(a), Value::Function(b)) => a == b,
+            (Value::Thread(a), Value::Thread(b)) => a == b,
             _ => false,
         }
     }
@@ -655,36 +586,15 @@
             Value::Integer(i) => serializer
                 .serialize_i64((*i).try_into().expect("cannot convert Lua Integer to i64")),
             Value::Number(n) => serializer.serialize_f64(*n),
-<<<<<<< HEAD
-            Value::String(s) => s.serialize(serializer),
-            Value::Table(t) => t.serialize(serializer),
-            Value::Error(_) | Value::Function(_) => {
-                let msg = format!("cannot serialize <{}>", self.type_name());
-                Err(ser::Error::custom(msg))
-=======
-            #[cfg(feature = "luau")]
-            Value::Vector(v) => v.serialize(serializer),
             Value::String(s) => s.serialize(serializer),
             Value::Table(t) => {
                 let visited = self.visited.as_ref().unwrap().clone();
                 SerializableTable::new(t, self.options, visited).serialize(serializer)
             }
             Value::LightUserData(ud) if ud.0.is_null() => serializer.serialize_none(),
-            Value::UserData(ud) if ud.is_serializable() || self.options.deny_unsupported_types => {
-                ud.serialize(serializer)
-            }
-            Value::Function(_)
-            | Value::Thread(_)
-            | Value::UserData(_)
-            | Value::LightUserData(_)
-            | Value::Error(_) => {
-                if self.options.deny_unsupported_types {
-                    let msg = format!("cannot serialize <{}>", self.value.type_name());
-                    Err(ser::Error::custom(msg))
-                } else {
-                    serializer.serialize_unit()
-                }
->>>>>>> fc159e0c
+            Value::Function(_) | Value::Thread(_) | Value::LightUserData(_) | Value::Error(_) => {
+                let msg = format!("cannot serialize <{}>", self.value.type_name());
+                Err(ser::Error::custom(msg))
             }
         }
     }
