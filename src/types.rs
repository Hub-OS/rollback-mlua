--- conflicted
+++ resolved
@@ -1,46 +1,26 @@
-<<<<<<< HEAD
-use crate::error::Result;
-use crate::ffi;
-use crate::lua::{Lua, LuaInner};
-use crate::value::MultiValue;
 use slotmap::DefaultKey as GenerationalIndex;
-use std::ffi::c_int;
-=======
-use std::any::{Any, TypeId};
-use std::cell::{Cell, Ref, RefCell, RefMut, UnsafeCell};
+use std::fmt;
 use std::hash::{Hash, Hasher};
-use std::ops::{Deref, DerefMut};
 use std::os::raw::{c_int, c_void};
-use std::result::Result as StdResult;
 use std::sync::atomic::{AtomicBool, Ordering};
 use std::sync::{Arc, Mutex};
-use std::{fmt, mem, ptr};
-
-use rustc_hash::FxHashMap;
 
 use crate::error::Result;
-#[cfg(not(feature = "luau"))]
-use crate::hook::Debug;
-use crate::lua::{ExtraData, Lua};
-
-#[cfg(feature = "async")]
-use {crate::value::MultiValue, futures_util::future::LocalBoxFuture};
-
-#[cfg(feature = "unstable")]
-use {crate::lua::LuaInner, std::marker::PhantomData};
-
-#[cfg(all(feature = "luau", feature = "serialize"))]
-use serde::ser::{Serialize, SerializeTupleStruct, Serializer};
->>>>>>> fc159e0c
+use crate::lua::{Lua, LuaInner};
+
+#[cfg(feature = "unstable")]
+use std::marker::PhantomData;
 
 /// Type of Lua integer numbers.
 pub type Integer = ffi::lua_Integer;
 /// Type of Lua floating point numbers.
 pub type Number = ffi::lua_Number;
 
-<<<<<<< HEAD
-pub(crate) type Callback<'lua, 'a> =
-    Box<dyn Fn(&'lua Lua, MultiValue<'lua>) -> Result<MultiValue<'lua>> + 'a>;
+/// A "light" userdata value. Equivalent to an unmanaged raw pointer.
+#[derive(Debug, Copy, Clone, Eq, PartialEq)]
+pub struct LightUserData(pub *mut c_void);
+
+pub(crate) type Callback<'lua, 'a> = Box<dyn Fn(&'lua Lua, c_int) -> Result<c_int> + 'a>;
 
 #[derive(Clone, Copy)]
 pub(crate) struct UserDataRef {
@@ -49,58 +29,8 @@
     pub(crate) lua_inner: *const LuaInner,
 }
 
-pub(crate) use crate::lua_ref::LuaRef;
-
-pub use crate::registry::RegistryKey;
-=======
-/// A "light" userdata value. Equivalent to an unmanaged raw pointer.
-#[derive(Debug, Copy, Clone, Eq, PartialEq)]
-pub struct LightUserData(pub *mut c_void);
-
-pub(crate) type Callback<'lua, 'a> = Box<dyn Fn(&'lua Lua, c_int) -> Result<c_int> + 'a>;
-
-pub(crate) struct Upvalue<T> {
-    pub(crate) data: T,
-    pub(crate) extra: Arc<UnsafeCell<ExtraData>>,
-}
-
-pub(crate) type CallbackUpvalue = Upvalue<Callback<'static, 'static>>;
-
-#[cfg(feature = "async")]
-pub(crate) type AsyncCallback<'lua, 'a> =
-    Box<dyn Fn(&'lua Lua, MultiValue<'lua>) -> LocalBoxFuture<'lua, Result<c_int>> + 'a>;
-
-#[cfg(feature = "async")]
-pub(crate) type AsyncCallbackUpvalue = Upvalue<AsyncCallback<'static, 'static>>;
-
-#[cfg(feature = "async")]
-pub(crate) type AsyncPollUpvalue = Upvalue<LocalBoxFuture<'static, Result<c_int>>>;
-
-/// Type to set next Luau VM action after executing interrupt function.
-#[cfg(any(feature = "luau", doc))]
-#[cfg_attr(docsrs, doc(cfg(feature = "luau")))]
-pub enum VmState {
-    Continue,
-    Yield,
-}
-
-#[cfg(all(feature = "send", not(feature = "luau")))]
-pub(crate) type HookCallback = Arc<dyn Fn(&Lua, Debug) -> Result<()> + Send>;
-
-#[cfg(all(not(feature = "send"), not(feature = "luau")))]
-pub(crate) type HookCallback = Arc<dyn Fn(&Lua, Debug) -> Result<()>>;
-
-#[cfg(all(feature = "luau", feature = "send"))]
-pub(crate) type InterruptCallback = Arc<dyn Fn(&Lua) -> Result<VmState> + Send>;
-
-#[cfg(all(feature = "luau", not(feature = "send")))]
-pub(crate) type InterruptCallback = Arc<dyn Fn(&Lua) -> Result<VmState>>;
-
-#[cfg(all(feature = "send", feature = "lua54"))]
-pub(crate) type WarnCallback = Box<dyn Fn(&Lua, &str, bool) -> Result<()> + Send>;
-
-#[cfg(all(not(feature = "send"), feature = "lua54"))]
-pub(crate) type WarnCallback = Box<dyn Fn(&Lua, &str, bool) -> Result<()>>;
+use crate::registry::RegistryTracker;
+use crate::util;
 
 #[cfg(feature = "send")]
 pub trait MaybeSend: Send {}
@@ -111,94 +41,6 @@
 pub trait MaybeSend {}
 #[cfg(not(feature = "send"))]
 impl<T> MaybeSend for T {}
-
-/// A Luau vector type.
-///
-/// By default vectors are 3-dimensional, but can be 4-dimensional
-/// if the `luau-vector4` feature is enabled.
-#[cfg(any(feature = "luau", doc))]
-#[cfg_attr(docsrs, doc(cfg(feature = "luau")))]
-#[derive(Debug, Default, Clone, Copy, PartialEq)]
-pub struct Vector(pub(crate) [f32; Self::SIZE]);
-
-#[cfg(any(feature = "luau", doc))]
-impl fmt::Display for Vector {
-    #[rustfmt::skip]
-    fn fmt(&self, f: &mut fmt::Formatter<'_>) -> fmt::Result {
-        #[cfg(not(feature = "luau-vector4"))]
-        return write!(f, "vector({}, {}, {})", self.x(), self.y(), self.z());
-        #[cfg(feature = "luau-vector4")]
-        return write!(f, "vector({}, {}, {}, {})", self.x(), self.y(), self.z(), self.w());
-    }
-}
-
-#[cfg(any(feature = "luau", doc))]
-impl Vector {
-    pub(crate) const SIZE: usize = if cfg!(feature = "luau-vector4") { 4 } else { 3 };
-
-    /// Creates a new vector.
-    #[cfg(not(feature = "luau-vector4"))]
-    pub const fn new(x: f32, y: f32, z: f32) -> Self {
-        Self([x, y, z])
-    }
-
-    /// Creates a new vector.
-    #[cfg(feature = "luau-vector4")]
-    pub const fn new(x: f32, y: f32, z: f32, w: f32) -> Self {
-        Self([x, y, z, w])
-    }
-
-    /// Creates a new vector with all components set to `0.0`.
-    #[doc(hidden)]
-    pub const fn zero() -> Self {
-        Self([0.0; Self::SIZE])
-    }
-
-    /// Returns 1st component of the vector.
-    pub const fn x(&self) -> f32 {
-        self.0[0]
-    }
-
-    /// Returns 2nd component of the vector.
-    pub const fn y(&self) -> f32 {
-        self.0[1]
-    }
-
-    /// Returns 3rd component of the vector.
-    pub const fn z(&self) -> f32 {
-        self.0[2]
-    }
-
-    /// Returns 4th component of the vector.
-    #[cfg(any(feature = "luau-vector4", doc))]
-    #[cfg_attr(docsrs, doc(cfg(feature = "luau-vector4")))]
-    pub const fn w(&self) -> f32 {
-        self.0[3]
-    }
-}
-
-#[cfg(all(feature = "luau", feature = "serialize"))]
-impl Serialize for Vector {
-    fn serialize<S: Serializer>(&self, serializer: S) -> StdResult<S::Ok, S::Error> {
-        let mut ts = serializer.serialize_tuple_struct("Vector", Self::SIZE)?;
-        ts.serialize_field(&self.x())?;
-        ts.serialize_field(&self.y())?;
-        ts.serialize_field(&self.z())?;
-        #[cfg(feature = "luau-vector4")]
-        ts.serialize_field(&self.w())?;
-        ts.end()
-    }
-}
-
-#[cfg(any(feature = "luau", doc))]
-impl PartialEq<[f32; Self::SIZE]> for Vector {
-    #[inline]
-    fn eq(&self, other: &[f32; Self::SIZE]) -> bool {
-        self.0 == *other
-    }
-}
-
-pub(crate) struct DestructedUserdata;
 
 /// An auto generated key into the Lua registry.
 ///
@@ -217,15 +59,17 @@
 /// [`Lua::expire_registry_values`]: crate::Lua::expire_registry_values
 /// [`AnyUserData::set_user_value`]: crate::AnyUserData::set_user_value
 /// [`AnyUserData::user_value`]: crate::AnyUserData::user_value
+
 pub struct RegistryKey {
     pub(crate) registry_id: c_int,
+    pub(crate) validity: Arc<(c_int, AtomicBool)>,
     pub(crate) is_nil: AtomicBool,
-    pub(crate) unref_list: Arc<Mutex<Option<Vec<c_int>>>>,
+    pub(crate) registry_tracker: Arc<Mutex<RegistryTracker>>,
 }
 
 impl fmt::Debug for RegistryKey {
     fn fmt(&self, f: &mut fmt::Formatter) -> fmt::Result {
-        write!(f, "RegistryKey({})", self.registry_id)
+        write!(f, "RegistryKey({})", self.validity.0)
     }
 }
 
@@ -237,7 +81,7 @@
 
 impl PartialEq for RegistryKey {
     fn eq(&self, other: &RegistryKey) -> bool {
-        self.registry_id == other.registry_id && Arc::ptr_eq(&self.unref_list, &other.unref_list)
+        Arc::ptr_eq(&self.validity, &other.validity)
     }
 }
 
@@ -245,23 +89,21 @@
 
 impl Drop for RegistryKey {
     fn drop(&mut self) {
-        // We don't need to collect nil slot
-        if self.registry_id > ffi::LUA_REFNIL {
-            let mut unref_list = mlua_expect!(self.unref_list.lock(), "unref list poisoned");
-            if let Some(list) = unref_list.as_mut() {
-                list.push(self.registry_id);
-            }
+        if self.is_valid() && !self.is_nil() {
+            let mut registry_tracker = self.registry_tracker.lock().expect("unref list poisoned");
+            registry_tracker.unref_list.push(self.validity.0);
         }
     }
 }
 
 impl RegistryKey {
     // Creates a new instance of `RegistryKey`
-    pub(crate) const fn new(id: c_int, unref_list: Arc<Mutex<Option<Vec<c_int>>>>) -> Self {
+    pub(crate) fn new(id: c_int, registry_tracker: Arc<Mutex<RegistryTracker>>) -> Self {
         RegistryKey {
             registry_id: id,
+            validity: Arc::new((id, AtomicBool::new(true))),
             is_nil: AtomicBool::new(id == ffi::LUA_REFNIL),
-            unref_list,
+            registry_tracker,
         }
     }
 
@@ -269,8 +111,9 @@
     pub(crate) fn take(self) -> c_int {
         let registry_id = self.registry_id;
         unsafe {
-            ptr::read(&self.unref_list);
-            mem::forget(self);
+            std::ptr::read(&self.validity);
+            std::ptr::read(&self.registry_tracker);
+            std::mem::forget(self);
         }
         registry_id
     }
@@ -289,6 +132,10 @@
         // Instead, we set a special flag to mark value as nil.
         self.is_nil.store(enabled, Ordering::Relaxed);
     }
+
+    pub(crate) fn is_valid(&self) -> bool {
+        self.validity.1.load(Ordering::Relaxed)
+    }
 }
 
 pub(crate) struct LuaRef<'lua> {
@@ -336,19 +183,22 @@
 impl<'lua> Drop for LuaRef<'lua> {
     fn drop(&mut self) {
         if self.drop {
-            self.lua.drop_ref_index(self.index);
+            self.lua.drop_ref(self);
         }
     }
 }
 
 impl<'lua> PartialEq for LuaRef<'lua> {
     fn eq(&self, other: &Self) -> bool {
-        let ref_thread = self.lua.ref_thread();
-        assert!(
-            ref_thread == other.lua.ref_thread(),
-            "Lua instance passed Value created from a different main Lua state"
-        );
-        unsafe { ffi::lua_rawequal(ref_thread, self.index, other.index) == 1 }
+        let lua = self.lua;
+        let state = lua.state();
+        unsafe {
+            let _sg = util::StackGuard::new(state);
+            util::check_stack(state, 2).unwrap();
+            lua.push_ref(self);
+            lua.push_ref(other);
+            ffi::lua_rawequal(state, -1, -2) == 1
+        }
     }
 }
 
@@ -400,150 +250,6 @@
     }
 }
 
-#[derive(Debug, Default)]
-pub(crate) struct AppData {
-    #[cfg(not(feature = "send"))]
-    container: UnsafeCell<FxHashMap<TypeId, RefCell<Box<dyn Any>>>>,
-    #[cfg(feature = "send")]
-    container: UnsafeCell<FxHashMap<TypeId, RefCell<Box<dyn Any + Send>>>>,
-    borrow: Cell<usize>,
-}
-
-impl AppData {
-    #[track_caller]
-    pub(crate) fn insert<T: MaybeSend + 'static>(&self, data: T) -> Option<T> {
-        match self.try_insert(data) {
-            Ok(data) => data,
-            Err(_) => panic!("cannot mutably borrow app data container"),
-        }
-    }
-
-    pub(crate) fn try_insert<T: MaybeSend + 'static>(&self, data: T) -> StdResult<Option<T>, T> {
-        if self.borrow.get() != 0 {
-            return Err(data);
-        }
-        // SAFETY: we checked that there are no other references to the container
-        Ok(unsafe { &mut *self.container.get() }
-            .insert(TypeId::of::<T>(), RefCell::new(Box::new(data)))
-            .and_then(|data| data.into_inner().downcast::<T>().ok().map(|data| *data)))
-    }
-
-    #[track_caller]
-    pub(crate) fn borrow<T: 'static>(&self) -> Option<AppDataRef<T>> {
-        let data = unsafe { &*self.container.get() }
-            .get(&TypeId::of::<T>())?
-            .borrow();
-        self.borrow.set(self.borrow.get() + 1);
-        Some(AppDataRef {
-            data: Ref::filter_map(data, |data| data.downcast_ref()).ok()?,
-            borrow: &self.borrow,
-        })
-    }
-
-    #[track_caller]
-    pub(crate) fn borrow_mut<T: 'static>(&self) -> Option<AppDataRefMut<T>> {
-        let data = unsafe { &*self.container.get() }
-            .get(&TypeId::of::<T>())?
-            .borrow_mut();
-        self.borrow.set(self.borrow.get() + 1);
-        Some(AppDataRefMut {
-            data: RefMut::filter_map(data, |data| data.downcast_mut()).ok()?,
-            borrow: &self.borrow,
-        })
-    }
-
-    #[track_caller]
-    pub(crate) fn remove<T: 'static>(&self) -> Option<T> {
-        if self.borrow.get() != 0 {
-            panic!("cannot mutably borrow app data container");
-        }
-        // SAFETY: we checked that there are no other references to the container
-        unsafe { &mut *self.container.get() }
-            .remove(&TypeId::of::<T>())?
-            .into_inner()
-            .downcast::<T>()
-            .ok()
-            .map(|data| *data)
-    }
-}
-
-/// A wrapper type for an immutably borrowed value from an app data container.
-///
-/// This type is similar to [`Ref`].
-pub struct AppDataRef<'a, T: ?Sized + 'a> {
-    data: Ref<'a, T>,
-    borrow: &'a Cell<usize>,
-}
-
-impl<T: ?Sized> Drop for AppDataRef<'_, T> {
-    fn drop(&mut self) {
-        self.borrow.set(self.borrow.get() - 1);
-    }
-}
-
-impl<T: ?Sized> Deref for AppDataRef<'_, T> {
-    type Target = T;
-
-    #[inline]
-    fn deref(&self) -> &Self::Target {
-        &self.data
-    }
-}
-
-impl<T: ?Sized + fmt::Display> fmt::Display for AppDataRef<'_, T> {
-    fn fmt(&self, f: &mut fmt::Formatter<'_>) -> fmt::Result {
-        (**self).fmt(f)
-    }
-}
-
-impl<T: ?Sized + fmt::Debug> fmt::Debug for AppDataRef<'_, T> {
-    fn fmt(&self, f: &mut fmt::Formatter<'_>) -> fmt::Result {
-        (**self).fmt(f)
-    }
-}
-
-/// A wrapper type for a mutably borrowed value from an app data container.
-///
-/// This type is similar to [`RefMut`].
-pub struct AppDataRefMut<'a, T: ?Sized + 'a> {
-    data: RefMut<'a, T>,
-    borrow: &'a Cell<usize>,
-}
-
-impl<T: ?Sized> Drop for AppDataRefMut<'_, T> {
-    fn drop(&mut self) {
-        self.borrow.set(self.borrow.get() - 1);
-    }
-}
-
-impl<T: ?Sized> Deref for AppDataRefMut<'_, T> {
-    type Target = T;
-
-    #[inline]
-    fn deref(&self) -> &Self::Target {
-        &self.data
-    }
-}
-
-impl<T: ?Sized> DerefMut for AppDataRefMut<'_, T> {
-    #[inline]
-    fn deref_mut(&mut self) -> &mut Self::Target {
-        &mut self.data
-    }
-}
-
-impl<T: ?Sized + fmt::Display> fmt::Display for AppDataRefMut<'_, T> {
-    fn fmt(&self, f: &mut fmt::Formatter<'_>) -> fmt::Result {
-        (**self).fmt(f)
-    }
-}
-
-impl<T: ?Sized + fmt::Debug> fmt::Debug for AppDataRefMut<'_, T> {
-    fn fmt(&self, f: &mut fmt::Formatter<'_>) -> fmt::Result {
-        (**self).fmt(f)
-    }
-}
-
 #[cfg(test)]
 mod assertions {
     use super::*;
@@ -553,5 +259,4 @@
 
     #[cfg(feature = "unstable")]
     static_assertions::assert_not_impl_any!(LuaOwnedRef: Send);
-}
->>>>>>> fc159e0c
+}