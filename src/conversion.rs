--- conflicted
+++ resolved
@@ -15,17 +15,10 @@
 use crate::lua::Lua;
 use crate::string::String;
 use crate::table::Table;
-<<<<<<< HEAD
-use crate::value::{FromLua, Nil, ToLua, Value};
-=======
-use crate::thread::Thread;
-use crate::types::{LightUserData, MaybeSend};
-use crate::userdata::{AnyUserData, UserData, UserDataRef, UserDataRefMut};
 use crate::value::{FromLua, IntoLua, Nil, Value};
 
 #[cfg(all(feature = "unstable", any(not(feature = "send"), doc)))]
 use crate::{function::OwnedFunction, table::OwnedTable, userdata::OwnedAnyUserData};
->>>>>>> fc159e0c
 
 impl<'lua> IntoLua<'lua> for Value<'lua> {
     #[inline]
@@ -121,110 +114,7 @@
     }
 }
 
-<<<<<<< HEAD
-impl<'lua> ToLua<'lua> for Error {
-=======
-#[cfg(all(feature = "unstable", any(not(feature = "send"), doc)))]
-#[cfg_attr(docsrs, doc(cfg(all(feature = "unstable", not(feature = "send")))))]
-impl<'lua> IntoLua<'lua> for OwnedFunction {
-    #[inline]
-    fn into_lua(self, lua: &'lua Lua) -> Result<Value<'lua>> {
-        Ok(Value::Function(Function(lua.adopt_owned_ref(self.0))))
-    }
-}
-
-#[cfg(all(feature = "unstable", any(not(feature = "send"), doc)))]
-#[cfg_attr(docsrs, doc(cfg(all(feature = "unstable", not(feature = "send")))))]
-impl<'lua> FromLua<'lua> for OwnedFunction {
-    #[inline]
-    fn from_lua(value: Value<'lua>, lua: &'lua Lua) -> Result<OwnedFunction> {
-        Function::from_lua(value, lua).map(|s| s.into_owned())
-    }
-}
-
-impl<'lua> IntoLua<'lua> for Thread<'lua> {
-    #[inline]
-    fn into_lua(self, _: &'lua Lua) -> Result<Value<'lua>> {
-        Ok(Value::Thread(self))
-    }
-}
-
-impl<'lua> FromLua<'lua> for Thread<'lua> {
-    #[inline]
-    fn from_lua(value: Value<'lua>, _: &'lua Lua) -> Result<Thread<'lua>> {
-        match value {
-            Value::Thread(t) => Ok(t),
-            _ => Err(Error::FromLuaConversionError {
-                from: value.type_name(),
-                to: "thread",
-                message: None,
-            }),
-        }
-    }
-}
-
-impl<'lua> IntoLua<'lua> for AnyUserData<'lua> {
-    #[inline]
-    fn into_lua(self, _: &'lua Lua) -> Result<Value<'lua>> {
-        Ok(Value::UserData(self))
-    }
-}
-
-impl<'lua> FromLua<'lua> for AnyUserData<'lua> {
-    #[inline]
-    fn from_lua(value: Value<'lua>, _: &'lua Lua) -> Result<AnyUserData<'lua>> {
-        match value {
-            Value::UserData(ud) => Ok(ud),
-            _ => Err(Error::FromLuaConversionError {
-                from: value.type_name(),
-                to: "userdata",
-                message: None,
-            }),
-        }
-    }
-}
-
-#[cfg(all(feature = "unstable", any(not(feature = "send"), doc)))]
-#[cfg_attr(docsrs, doc(cfg(all(feature = "unstable", not(feature = "send")))))]
-impl<'lua> IntoLua<'lua> for OwnedAnyUserData {
-    #[inline]
-    fn into_lua(self, lua: &'lua Lua) -> Result<Value<'lua>> {
-        Ok(Value::UserData(AnyUserData(lua.adopt_owned_ref(self.0))))
-    }
-}
-
-#[cfg(all(feature = "unstable", any(not(feature = "send"), doc)))]
-#[cfg_attr(docsrs, doc(cfg(all(feature = "unstable", not(feature = "send")))))]
-impl<'lua> FromLua<'lua> for OwnedAnyUserData {
-    #[inline]
-    fn from_lua(value: Value<'lua>, lua: &'lua Lua) -> Result<OwnedAnyUserData> {
-        AnyUserData::from_lua(value, lua).map(|s| s.into_owned())
-    }
-}
-
-impl<'lua, T: UserData + MaybeSend + 'static> IntoLua<'lua> for T {
-    #[inline]
-    fn into_lua(self, lua: &'lua Lua) -> Result<Value<'lua>> {
-        Ok(Value::UserData(lua.create_userdata(self)?))
-    }
-}
-
-impl<'lua, T: 'static> FromLua<'lua> for UserDataRef<'lua, T> {
-    #[inline]
-    fn from_lua(value: Value<'lua>, _: &'lua Lua) -> Result<Self> {
-        Self::from_value(value)
-    }
-}
-
-impl<'lua, T: 'static> FromLua<'lua> for UserDataRefMut<'lua, T> {
-    #[inline]
-    fn from_lua(value: Value<'lua>, _: &'lua Lua) -> Result<Self> {
-        Self::from_value(value)
-    }
-}
-
 impl<'lua> IntoLua<'lua> for Error {
->>>>>>> fc159e0c
     #[inline]
     fn into_lua(self, _: &'lua Lua) -> Result<Value<'lua>> {
         Ok(Value::Error(self))
@@ -259,54 +149,6 @@
             Value::Nil => Ok(false),
             Value::Boolean(b) => Ok(b),
             _ => Ok(true),
-        }
-    }
-}
-
-<<<<<<< HEAD
-impl<'lua> ToLua<'lua> for StdString {
-=======
-impl<'lua> IntoLua<'lua> for LightUserData {
-    #[inline]
-    fn into_lua(self, _: &'lua Lua) -> Result<Value<'lua>> {
-        Ok(Value::LightUserData(self))
-    }
-}
-
-impl<'lua> FromLua<'lua> for LightUserData {
-    #[inline]
-    fn from_lua(value: Value<'lua>, _: &'lua Lua) -> Result<Self> {
-        match value {
-            Value::LightUserData(ud) => Ok(ud),
-            _ => Err(Error::FromLuaConversionError {
-                from: value.type_name(),
-                to: "light userdata",
-                message: None,
-            }),
-        }
-    }
-}
-
-#[cfg(feature = "luau")]
-impl<'lua> IntoLua<'lua> for crate::types::Vector {
-    #[inline]
-    fn into_lua(self, _: &'lua Lua) -> Result<Value<'lua>> {
-        Ok(Value::Vector(self))
-    }
-}
-
-#[cfg(feature = "luau")]
-impl<'lua> FromLua<'lua> for crate::types::Vector {
->>>>>>> fc159e0c
-    #[inline]
-    fn from_lua(value: Value<'lua>, _: &'lua Lua) -> Result<Self> {
-        match value {
-            Value::Vector(v) => Ok(v),
-            _ => Err(Error::FromLuaConversionError {
-                from: value.type_name(),
-                to: "vector",
-                message: None,
-            }),
         }
     }
 }
@@ -623,21 +465,6 @@
     #[inline]
     fn from_lua(value: Value<'lua>, _lua: &'lua Lua) -> Result<Self> {
         match value {
-<<<<<<< HEAD
-=======
-            #[cfg(feature = "luau")]
-            #[rustfmt::skip]
-            Value::Vector(v) if N == crate::types::Vector::SIZE => unsafe {
-                use std::{mem, ptr};
-                let mut arr: [mem::MaybeUninit<T>; N] = mem::MaybeUninit::uninit().assume_init();
-                ptr::write(arr[0].as_mut_ptr() , T::from_lua(Value::Number(v.x() as _), _lua)?);
-                ptr::write(arr[1].as_mut_ptr(), T::from_lua(Value::Number(v.y() as _), _lua)?);
-                ptr::write(arr[2].as_mut_ptr(), T::from_lua(Value::Number(v.z() as _), _lua)?);
-                #[cfg(feature = "luau-vector4")]
-                ptr::write(arr[3].as_mut_ptr(), T::from_lua(Value::Number(v.w() as _), _lua)?);
-                Ok(mem::transmute_copy(&arr))
-            },
->>>>>>> fc159e0c
             Value::Table(table) => {
                 let vec = table.sequence_values().collect::<Result<Vec<_>>>()?;
                 vec.try_into()
