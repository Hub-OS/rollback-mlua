--- conflicted
+++ resolved
@@ -11,12 +11,8 @@
 };
 
 use crate::error::{Error, Result};
-<<<<<<< HEAD
 use crate::ffi;
-use crate::lua_ref::LuaRef;
-=======
 use crate::types::LuaRef;
->>>>>>> fc159e0c
 
 /// Handle to an internal Lua string.
 ///
@@ -145,10 +141,6 @@
     /// Typically this function is used only for hashing and debug information.
     #[inline]
     pub fn to_pointer(&self) -> *const c_void {
-<<<<<<< HEAD
-        let lua = self.0.lua;
-        unsafe { ffi::lua_topointer(lua.ref_thread, self.0.index) }
-=======
         self.0.to_pointer()
     }
 
@@ -187,7 +179,6 @@
         write!(f, "\"")?;
 
         Ok(())
->>>>>>> fc159e0c
     }
 }
 
