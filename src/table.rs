use std::collections::HashSet;
use std::fmt;
use std::marker::PhantomData;
use std::os::raw::c_void;

#[cfg(feature = "serialize")]
use {
    rustc_hash::FxHashSet,
    serde::ser::{Serialize, SerializeMap, SerializeSeq, Serializer},
    std::{cell::RefCell, rc::Rc, result::Result as StdResult},
};

use crate::error::{Error, Result};
use crate::function::Function;
<<<<<<< HEAD
use crate::lua_ref::LuaRef;
use crate::types::Integer;
use crate::util::{check_stack, StackGuard};
use crate::value::{FromLua, FromLuaMulti, Nil, ToLua, ToLuaMulti, Value};

=======
use crate::private::Sealed;
use crate::types::{Integer, LuaRef};
use crate::util::{assert_stack, check_stack, StackGuard};
use crate::value::{FromLua, FromLuaMulti, IntoLua, IntoLuaMulti, Nil, Value};

#[cfg(feature = "async")]
use futures_util::future::{self, LocalBoxFuture};

>>>>>>> fc159e0c
/// Handle to an internal Lua table.
#[derive(Clone)]
pub struct Table<'lua>(pub(crate) LuaRef<'lua>);

/// Owned handle to an internal Lua table.
///
/// The owned handle holds a *strong* reference to the current Lua instance.
/// Be warned, if you place it into a Lua type (eg. [`UserData`] or a Rust callback), it is *very easy*
/// to accidentally cause reference cycles that would prevent destroying Lua instance.
///
/// [`UserData`]: crate::UserData
#[cfg(feature = "unstable")]
#[cfg_attr(docsrs, doc(cfg(feature = "unstable")))]
#[derive(Clone, Debug)]
pub struct OwnedTable(pub(crate) crate::types::LuaOwnedRef);

#[cfg(feature = "unstable")]
impl OwnedTable {
    /// Get borrowed handle to the underlying Lua table.
    #[cfg_attr(feature = "send", allow(unused))]
    pub const fn to_ref(&self) -> Table {
        Table(self.0.to_ref())
    }
}

impl<'lua> Table<'lua> {
    /// Sets a key-value pair in the table.
    ///
    /// If the value is `nil`, this will effectively remove the pair.
    ///
    /// This might invoke the `__newindex` metamethod. Use the [`raw_set`] method if that is not
    /// desired.
    ///
    /// # Examples
    ///
    /// Export a value as a global to make it usable from Lua:
    ///
    /// ```
    /// # use rollback_mlua::{Lua, Result};
    /// # fn main() -> Result<()> {
    /// # let lua = Lua::new();
    /// let globals = lua.globals();
    ///
    /// globals.set("assertions", cfg!(debug_assertions))?;
    ///
    /// lua.load(r#"
    ///     if assertions == true then
    ///         -- ...
    ///     elseif assertions == false then
    ///         -- ...
    ///     else
    ///         error("assertions neither on nor off?")
    ///     end
    /// "#).exec()?;
    /// # Ok(())
    /// # }
    /// ```
    ///
    /// [`raw_set`]: #method.raw_set
    pub fn set<K: IntoLua<'lua>, V: IntoLua<'lua>>(&self, key: K, value: V) -> Result<()> {
        // Fast track
        if !self.has_metatable() {
            return self.raw_set(key, value);
        }

        let lua = self.0.lua;
        let state = lua.state();
        unsafe {
            let _sg = StackGuard::new(state);
            check_stack(state, 5)?;

            lua.push_ref(&self.0);
            key.push_into_stack(lua)?;
            value.push_into_stack(lua)?;
            protect_lua!(state, 3, 0, fn(state) ffi::lua_settable(state, -3))
        }
    }

    /// Gets the value associated to `key` from the table.
    ///
    /// If no value is associated to `key`, returns the `nil` value.
    ///
    /// This might invoke the `__index` metamethod. Use the [`raw_get`] method if that is not
    /// desired.
    ///
    /// # Examples
    ///
    /// Query the version of the Lua interpreter:
    ///
    /// ```
    /// # use rollback_mlua::{Lua, Result};
    /// # fn main() -> Result<()> {
    /// # let lua = Lua::new();
    /// let globals = lua.globals();
    ///
    /// let version: String = globals.get("_VERSION")?;
    /// println!("Lua version: {}", version);
    /// # Ok(())
    /// # }
    /// ```
    ///
    /// [`raw_get`]: #method.raw_get
    pub fn get<K: IntoLua<'lua>, V: FromLua<'lua>>(&self, key: K) -> Result<V> {
        // Fast track
        if !self.has_metatable() {
            return self.raw_get(key);
        }

        let lua = self.0.lua;
        let state = lua.state();
        unsafe {
            let _sg = StackGuard::new(state);
            check_stack(state, 4)?;

            lua.push_ref(&self.0);
            key.push_into_stack(lua)?;
            protect_lua!(state, 2, 1, fn(state) ffi::lua_gettable(state, -2))?;

            V::from_stack(-1, lua)
        }
    }

    /// Checks whether the table contains a non-nil value for `key`.
    ///
    /// This might invoke the `__index` metamethod.
    pub fn contains_key<K: IntoLua<'lua>>(&self, key: K) -> Result<bool> {
        Ok(self.get::<_, Value>(key)? != Value::Nil)
    }

    /// Appends a value to the back of the table.
    ///
    /// This might invoke the `__len` and `__newindex` metamethods.
    pub fn push<V: IntoLua<'lua>>(&self, value: V) -> Result<()> {
        // Fast track
        if !self.has_metatable() {
            return self.raw_push(value);
        }

        let lua = self.0.lua;
        let state = lua.state();
        unsafe {
            let _sg = StackGuard::new(state);
            check_stack(state, 4)?;

            lua.push_ref(&self.0);
            value.push_into_stack(lua)?;
            protect_lua!(state, 2, 0, fn(state) {
                let len = ffi::luaL_len(state, -2) as Integer;
                ffi::lua_seti(state, -2, len + 1);
            })?
        }
        Ok(())
    }

    /// Removes the last element from the table and returns it.
    ///
    /// This might invoke the `__len` and `__newindex` metamethods.
    pub fn pop<V: FromLua<'lua>>(&self) -> Result<V> {
        // Fast track
        if !self.has_metatable() {
            return self.raw_pop();
        }

        let lua = self.0.lua;
        let state = lua.state();
        unsafe {
            let _sg = StackGuard::new(state);
            check_stack(state, 4)?;

            lua.push_ref(&self.0);
            protect_lua!(state, 1, 1, fn(state) {
                let len = ffi::luaL_len(state, -1) as Integer;
                ffi::lua_geti(state, -1, len);
                ffi::lua_pushnil(state);
                ffi::lua_seti(state, -3, len);
            })?;
            V::from_stack(-1, lua)
        }
    }

    /// Compares two tables for equality.
    ///
    /// Tables are compared by reference first.
    /// If they are not primitively equals, then mlua will try to invoke the `__eq` metamethod.
    /// mlua will check `self` first for the metamethod, then `other` if not found.
    ///
    /// # Examples
    ///
    /// Compare two tables using `__eq` metamethod:
    ///
    /// ```
    /// # use rollback_mlua::{Lua, Result, Table};
    /// # fn main() -> Result<()> {
    /// # let lua = Lua::new();
    /// let table1 = lua.create_table()?;
    /// table1.set(1, "value")?;
    ///
    /// let table2 = lua.create_table()?;
    /// table2.set(2, "value")?;
    ///
    /// let always_equals_mt = lua.create_table()?;
    /// always_equals_mt.set("__eq", lua.create_function(|_, (_t1, _t2): (Table, Table)| Ok(true))?)?;
    /// table2.set_metatable(Some(always_equals_mt));
    ///
    /// assert!(table1.equals(&table1.clone())?);
    /// assert!(table1.equals(&table2)?);
    /// # Ok(())
    /// # }
    /// ```
    pub fn equals<T: AsRef<Self>>(&self, other: T) -> Result<bool> {
        let other = other.as_ref();
        if self == other {
            return Ok(true);
        }

        // Compare using __eq metamethod if exists
        // First, check the self for the metamethod.
        // If self does not define it, then check the other table.
        if let Some(mt) = self.get_metatable() {
            if mt.contains_key("__eq")? {
                return mt
                    .get::<_, Function>("__eq")?
                    .call((self.clone(), other.clone()));
            }
        }
        if let Some(mt) = other.get_metatable() {
            if mt.contains_key("__eq")? {
                return mt
                    .get::<_, Function>("__eq")?
                    .call((self.clone(), other.clone()));
            }
        }

        Ok(false)
    }

    /// Sets a key-value pair without invoking metamethods.
<<<<<<< HEAD
    pub fn raw_set<K: ToLua<'lua>, V: ToLua<'lua>>(&self, key: K, value: V) -> Result<()> {
=======
    pub fn raw_set<K: IntoLua<'lua>, V: IntoLua<'lua>>(&self, key: K, value: V) -> Result<()> {
        #[cfg(feature = "luau")]
        self.check_readonly_write()?;

>>>>>>> fc159e0c
        let lua = self.0.lua;
        let state = lua.state();
        unsafe {
            let _sg = StackGuard::new(state);
            check_stack(state, 5)?;

            lua.push_ref(&self.0);
            key.push_into_stack(lua)?;
            value.push_into_stack(lua)?;

            if lua.unlikely_memory_error() {
                ffi::lua_rawset(state, -3);
                ffi::lua_pop(state, 1);
                Ok(())
            } else {
                protect_lua!(state, 3, 0, fn(state) ffi::lua_rawset(state, -3))
            }
        }
    }

    /// Gets the value associated to `key` without invoking metamethods.
    pub fn raw_get<K: IntoLua<'lua>, V: FromLua<'lua>>(&self, key: K) -> Result<V> {
        let lua = self.0.lua;
        let state = lua.state();
        unsafe {
            let _sg = StackGuard::new(state);
            check_stack(state, 3)?;

            lua.push_ref(&self.0);
            key.push_into_stack(lua)?;
            ffi::lua_rawget(state, -2);

            V::from_stack(-1, lua)
        }
    }

    /// Inserts element value at position `idx` to the table, shifting up the elements from `table[idx]`.
    /// The worst case complexity is O(n), where n is the table length.
    pub fn raw_insert<V: IntoLua<'lua>>(&self, idx: Integer, value: V) -> Result<()> {
        let size = self.raw_len() as Integer;
        if idx < 1 || idx > size + 1 {
            return Err(Error::runtime("index out of bounds"));
        }

        let lua = self.0.lua;
        let state = lua.state();
        unsafe {
            let _sg = StackGuard::new(state);
            check_stack(state, 5)?;

            lua.push_ref(&self.0);
            value.push_into_stack(lua)?;
            protect_lua!(state, 2, 0, |state| {
                for i in (idx..=size).rev() {
                    // table[i+1] = table[i]
                    ffi::lua_rawgeti(state, -2, i);
                    ffi::lua_rawseti(state, -3, i + 1);
                }
                ffi::lua_rawseti(state, -2, idx)
            })
        }
    }

    /// Appends a value to the back of the table without invoking metamethods.
<<<<<<< HEAD
    pub fn raw_push<V: ToLua<'lua>>(&self, value: V) -> Result<()> {
        let lua = self.0.lua;
        let value = value.to_lua(lua)?;
=======
    pub fn raw_push<V: IntoLua<'lua>>(&self, value: V) -> Result<()> {
        #[cfg(feature = "luau")]
        self.check_readonly_write()?;

        let lua = self.0.lua;
        let state = lua.state();
>>>>>>> fc159e0c
        unsafe {
            let _sg = StackGuard::new(state);
            check_stack(state, 4)?;

            lua.push_ref(&self.0);
            value.push_into_stack(lua)?;

            unsafe fn callback(state: *mut ffi::lua_State) {
                let len = ffi::lua_rawlen(state, -2) as Integer;
                ffi::lua_rawseti(state, -2, len + 1);
            }

            if lua.unlikely_memory_error() {
                callback(state);
            } else {
                protect_lua!(state, 2, 0, fn(state) callback(state))?;
            }
        }
        Ok(())
    }

    /// Removes the last element from the table and returns it, without invoking metamethods.
    pub fn raw_pop<V: FromLua<'lua>>(&self) -> Result<V> {
        let lua = self.0.lua;
        let state = lua.state();
        unsafe {
            let _sg = StackGuard::new(state);
            check_stack(state, 3)?;

            lua.push_ref(&self.0);
            let len = ffi::lua_rawlen(state, -1) as Integer;
            ffi::lua_rawgeti(state, -1, len);
            // Set slot to nil (it must be safe to do)
            ffi::lua_pushnil(state);
            ffi::lua_rawseti(state, -3, len);

            V::from_stack(-1, lua)
        }
    }

    /// Removes a key from the table.
    ///
    /// If `key` is an integer, mlua shifts down the elements from `table[key+1]`,
    /// and erases element `table[key]`. The complexity is O(n) in the worst case,
    /// where n is the table length.
    ///
    /// For other key types this is equivalent to setting `table[key] = nil`.
    pub fn raw_remove<K: IntoLua<'lua>>(&self, key: K) -> Result<()> {
        let lua = self.0.lua;
        let state = lua.state();
        let key = key.into_lua(lua)?;
        match key {
            Value::Integer(idx) => {
                let size = self.raw_len() as Integer;
                if idx < 1 || idx > size {
                    return Err(Error::runtime("index out of bounds"));
                }
                unsafe {
                    let _sg = StackGuard::new(state);
                    check_stack(state, 4)?;

                    lua.push_ref(&self.0);
                    protect_lua!(state, 1, 0, |state| {
                        for i in idx..size {
                            ffi::lua_rawgeti(state, -1, i + 1);
                            ffi::lua_rawseti(state, -2, i);
                        }
                        ffi::lua_pushnil(state);
                        ffi::lua_rawseti(state, -2, size);
                    })
                }
            }
            _ => self.raw_set(key, Nil),
        }
    }

    /// Clears the table, removing all keys and values from array and hash parts,
    /// without invoking metamethods.
    ///
    /// This method is useful to clear the table while keeping its capacity.
    pub fn clear(&self) -> Result<()> {
        #[cfg(feature = "luau")]
        self.check_readonly_write()?;

        let lua = self.0.lua;
        unsafe {
            #[cfg(feature = "luau")]
            ffi::lua_cleartable(lua.ref_thread(), self.0.index);

            #[cfg(not(feature = "luau"))]
            {
                let state = lua.state();
                check_stack(state, 4)?;

                lua.push_ref(&self.0);

                // Clear array part
                for i in 1..=ffi::lua_rawlen(state, -1) {
                    ffi::lua_pushnil(state);
                    ffi::lua_rawseti(state, -2, i as Integer);
                }

                // Clear hash part
                // It must be safe as long as we don't use invalid keys
                ffi::lua_pushnil(state);
                while ffi::lua_next(state, -2) != 0 {
                    ffi::lua_pop(state, 1); // pop value
                    ffi::lua_pushvalue(state, -1); // copy key
                    ffi::lua_pushnil(state);
                    ffi::lua_rawset(state, -4);
                }
            }
        }

        Ok(())
    }

    /// Returns the result of the Lua `#` operator.
    ///
    /// This might invoke the `__len` metamethod. Use the [`raw_len`] method if that is not desired.
    ///
    /// [`raw_len`]: #method.raw_len
    pub fn len(&self) -> Result<Integer> {
        // Fast track
        if !self.has_metatable() {
            return Ok(self.raw_len() as Integer);
        }

        let lua = self.0.lua;
        let state = lua.state();
        unsafe {
            let _sg = StackGuard::new(state);
            check_stack(state, 4)?;

            lua.push_ref(&self.0);
            protect_lua!(state, 1, 0, |state| ffi::luaL_len(state, -1))
        }
    }

    /// Returns the result of the Lua `#` operator, without invoking the `__len` metamethod.
<<<<<<< HEAD
    pub fn raw_len(&self) -> Integer {
        let ref_thread = self.0.lua.ref_thread;
        unsafe { ffi::lua_rawlen(ref_thread, self.0.index) as Integer }
=======
    pub fn raw_len(&self) -> usize {
        let ref_thread = self.0.lua.ref_thread();
        unsafe { ffi::lua_rawlen(ref_thread, self.0.index) }
    }

    /// Returns `true` if the table is empty, without invoking metamethods.
    ///
    /// It checks both the array part and the hash part.
    pub fn is_empty(&self) -> bool {
        // Check array part
        if self.raw_len() != 0 {
            return false;
        }

        // Check hash part
        let lua = self.0.lua;
        let state = lua.state();
        unsafe {
            let _sg = StackGuard::new(state);
            assert_stack(state, 4);

            lua.push_ref(&self.0);
            ffi::lua_pushnil(state);
            if ffi::lua_next(state, -2) != 0 {
                return false;
            }
        }

        true
>>>>>>> fc159e0c
    }

    /// Returns a reference to the metatable of this table, or `None` if no metatable is set.
    ///
    /// Unlike the `getmetatable` Lua function, this method ignores the `__metatable` field.
    pub fn get_metatable(&self) -> Option<Table<'lua>> {
        let lua = self.0.lua;
        let state = lua.state();
        unsafe {
<<<<<<< HEAD
            let _sg = StackGuard::new(lua.state);
            check_stack(lua.state, 2).unwrap();
=======
            let _sg = StackGuard::new(state);
            assert_stack(state, 2);
>>>>>>> fc159e0c

            lua.push_ref(&self.0);
            if ffi::lua_getmetatable(state, -1) == 0 {
                None
            } else {
                Some(Table(lua.pop_ref()))
            }
        }
    }

    /// Sets or removes the metatable of this table.
    ///
    /// If `metatable` is `None`, the metatable is removed (if no metatable is set, this does
    /// nothing).
    pub fn set_metatable(&self, metatable: Option<Table<'lua>>) {
        let lua = self.0.lua;
        let state = lua.state();
        unsafe {
<<<<<<< HEAD
            let _sg = StackGuard::new(lua.state);
            check_stack(lua.state, 2).unwrap();
=======
            let _sg = StackGuard::new(state);
            assert_stack(state, 2);
>>>>>>> fc159e0c

            lua.push_ref(&self.0);
            if let Some(metatable) = metatable {
                lua.push_ref(&metatable.0);
            } else {
                ffi::lua_pushnil(state);
            }
            ffi::lua_setmetatable(state, -2);
        }
    }

    /// Returns true if the table has metatable attached.
    #[doc(hidden)]
    #[inline]
    pub fn has_metatable(&self) -> bool {
        let ref_thread = self.0.lua.ref_thread;
        unsafe {
            if ffi::lua_getmetatable(ref_thread, self.0.index) != 0 {
                ffi::lua_pop(ref_thread, 1);
                return true;
            }
        }
        false
    }

    /// Converts the table to a generic C pointer.
    ///
    /// Different tables will give different pointers.
    /// There is no way to convert the pointer back to its original value.
    ///
    /// Typically this function is used only for hashing and debug information.
    #[inline]
    pub fn to_pointer(&self) -> *const c_void {
<<<<<<< HEAD
        let lua = self.0.lua;
        unsafe { ffi::lua_topointer(lua.ref_thread, self.0.index) }
=======
        self.0.to_pointer()
    }

    /// Convert this handle to owned version.
    #[cfg(all(feature = "unstable", any(not(feature = "send"), doc)))]
    #[cfg_attr(docsrs, doc(cfg(all(feature = "unstable", not(feature = "send")))))]
    #[inline]
    pub fn into_owned(self) -> OwnedTable {
        OwnedTable(self.0.into_owned())
>>>>>>> fc159e0c
    }

    /// Consume this table and return an iterator over the pairs of the table.
    ///
    /// This works like the Lua `pairs` function, but does not invoke the `__pairs` metamethod.
    ///
    /// The pairs are wrapped in a [`Result`], since they are lazily converted to `K` and `V` types.
    ///
    /// # Note
    ///
    /// While this method consumes the `Table` object, it can not prevent code from mutating the
    /// table while the iteration is in progress. Refer to the [Lua manual] for information about
    /// the consequences of such mutation.
    ///
    /// # Examples
    ///
    /// Iterate over all globals:
    ///
    /// ```
    /// # use rollback_mlua::{Lua, Result, Value};
    /// # fn main() -> Result<()> {
    /// # let lua = Lua::new();
    /// let globals = lua.globals();
    ///
    /// for pair in globals.pairs::<Value, Value>() {
    ///     let (key, value) = pair?;
    /// #   let _ = (key, value);   // used
    ///     // ...
    /// }
    /// # Ok(())
    /// # }
    /// ```
    ///
    /// [`Result`]: crate::Result
    /// [Lua manual]: http://www.lua.org/manual/5.4/manual.html#pdf-next
    pub fn pairs<K: FromLua<'lua>, V: FromLua<'lua>>(self) -> TablePairs<'lua, K, V> {
        TablePairs {
            table: self.0,
            key: Some(Nil),
            _phantom: PhantomData,
        }
    }

    /// Consume this table and return an iterator over all values in the sequence part of the table.
    ///
    /// The iterator will yield all values `t[1]`, `t[2]` and so on, until a `nil` value is
    /// encountered. This mirrors the behavior of Lua's `ipairs` function but does not invoke
    /// any metamethods.
    ///
    /// # Note
    ///
    /// While this method consumes the `Table` object, it can not prevent code from mutating the
    /// table while the iteration is in progress. Refer to the [Lua manual] for information about
    /// the consequences of such mutation.
    ///
    /// # Examples
    ///
    /// ```
    /// # use rollback_mlua::{Lua, Result, Table};
    /// # fn main() -> Result<()> {
    /// # let lua = Lua::new();
    /// let my_table: Table = lua.load(r#"
    ///     {
    ///         [1] = 4,
    ///         [2] = 5,
    ///         [4] = 7,
    ///         key = 2
    ///     }
    /// "#).eval()?;
    ///
    /// let expected = [4, 5];
    /// for (&expected, got) in expected.iter().zip(my_table.sequence_values::<u32>()) {
    ///     assert_eq!(expected, got?);
    /// }
    /// # Ok(())
    /// # }
    /// ```
    ///
    /// [`pairs`]: #method.pairs
    /// [`Result`]: crate::Result
    /// [Lua manual]: http://www.lua.org/manual/5.4/manual.html#pdf-next
    pub fn sequence_values<V: FromLua<'lua>>(self) -> TableSequence<'lua, V> {
        TableSequence {
            table: self.0,
            index: Some(1),
            len: None,
            _phantom: PhantomData,
        }
    }

    #[doc(hidden)]
    #[deprecated(since = "0.9.0", note = "use `sequence_values` instead")]
    pub fn raw_sequence_values<V: FromLua<'lua>>(self) -> TableSequence<'lua, V> {
        self.sequence_values()
    }

    #[cfg(feature = "serialize")]
    pub(crate) fn sequence_values_by_len<V: FromLua<'lua>>(
        self,
        len: Option<usize>,
    ) -> TableSequence<'lua, V> {
<<<<<<< HEAD
        let len = len.unwrap_or_else(|| self.raw_len());

=======
        let len = len.unwrap_or_else(|| self.raw_len()) as Integer;
>>>>>>> fc159e0c
        TableSequence {
            table: self.0,
            index: Some(1),
            len: Some(len),
            _phantom: PhantomData,
        }
    }

    /// Sets element value at position `idx` without invoking metamethods.
    #[allow(dead_code)]
    pub(crate) fn raw_seti<V: IntoLua<'lua>>(&self, idx: usize, value: V) -> Result<()> {
        #[cfg(feature = "luau")]
        self.check_readonly_write()?;

        let lua = self.0.lua;
        let state = lua.state();
        unsafe {
            let _sg = StackGuard::new(state);
            check_stack(state, 5)?;

            lua.push_ref(&self.0);
            value.push_into_stack(lua)?;

            let idx = idx.try_into().unwrap();
            if lua.unlikely_memory_error() {
                ffi::lua_rawseti(state, -2, idx);
            } else {
                protect_lua!(state, 2, 0, |state| ffi::lua_rawseti(state, -2, idx))?;
            }
        }
        Ok(())
    }

    #[cfg(feature = "serialize")]
    pub(crate) fn is_array(&self) -> bool {
        let lua = self.0.lua;
        let state = lua.state();
        unsafe {
<<<<<<< HEAD
            let _sg = StackGuard::new(lua.state);
            check_stack(lua.state, 3).unwrap();
=======
            let _sg = StackGuard::new(state);
            assert_stack(state, 3);
>>>>>>> fc159e0c

            lua.push_ref(&self.0);
            if ffi::lua_getmetatable(state, -1) == 0 {
                return false;
            }
            crate::serde::push_array_metatable(state);
            ffi::lua_rawequal(state, -1, -2) != 0
        }
    }
<<<<<<< HEAD
=======

    #[cfg(feature = "luau")]
    #[inline(always)]
    pub(crate) fn check_readonly_write(&self) -> Result<()> {
        if self.is_readonly() {
            return Err(Error::runtime("attempt to modify a readonly table"));
        }
        Ok(())
    }

    pub(crate) fn fmt_pretty(
        &self,
        fmt: &mut fmt::Formatter,
        ident: usize,
        visited: &mut HashSet<*const c_void>,
    ) -> fmt::Result {
        visited.insert(self.to_pointer());

        let t = self.clone();
        // Collect key/value pairs into a vector so we can sort them
        let mut pairs = t.pairs::<Value, Value>().flatten().collect::<Vec<_>>();
        // Sort keys
        pairs.sort_by(|(a, _), (b, _)| a.cmp(b));
        if pairs.is_empty() {
            return write!(fmt, "{{}}");
        }
        writeln!(fmt, "{{")?;
        for (key, value) in pairs {
            write!(fmt, "{}[", " ".repeat(ident + 2))?;
            key.fmt_pretty(fmt, false, ident + 2, visited)?;
            write!(fmt, "] = ")?;
            value.fmt_pretty(fmt, true, ident + 2, visited)?;
            writeln!(fmt, ",")?;
        }
        write!(fmt, "{}}}", " ".repeat(ident))
    }
}

impl fmt::Debug for Table<'_> {
    fn fmt(&self, fmt: &mut fmt::Formatter) -> fmt::Result {
        if fmt.alternate() {
            return self.fmt_pretty(fmt, 0, &mut HashSet::new());
        }
        fmt.write_fmt(format_args!("Table({:?})", self.0))
    }
>>>>>>> fc159e0c
}

impl<'lua> PartialEq for Table<'lua> {
    fn eq(&self, other: &Self) -> bool {
        self.0 == other.0
    }
}

impl<'lua> AsRef<Table<'lua>> for Table<'lua> {
    #[inline]
    fn as_ref(&self) -> &Self {
        self
    }
}

impl<'lua, T> PartialEq<[T]> for Table<'lua>
where
    T: IntoLua<'lua> + Clone,
{
    fn eq(&self, other: &[T]) -> bool {
        let lua = self.0.lua;
        let state = lua.state();
        unsafe {
            let _sg = StackGuard::new(state);
            assert_stack(state, 4);

            lua.push_ref(&self.0);

            let len = ffi::lua_rawlen(state, -1);
            for i in 0..len {
                ffi::lua_rawgeti(state, -1, (i + 1) as _);
                let val = lua.pop_value();
                if val == Nil {
                    return i == other.len();
                }
                match other.get(i).map(|v| v.clone().into_lua(lua)) {
                    Some(Ok(other_val)) if val == other_val => continue,
                    _ => return false,
                }
            }
        }
        true
    }
}

impl<'lua, T> PartialEq<&[T]> for Table<'lua>
where
    T: IntoLua<'lua> + Clone,
{
    #[inline]
    fn eq(&self, other: &&[T]) -> bool {
        self == *other
    }
}

impl<'lua, T, const N: usize> PartialEq<[T; N]> for Table<'lua>
where
    T: IntoLua<'lua> + Clone,
{
    #[inline]
    fn eq(&self, other: &[T; N]) -> bool {
        self == &other[..]
    }
}

/// An extension trait for `Table`s that provides a variety of convenient functionality.
pub trait TableExt<'lua>: Sealed {
    /// Calls the table as function assuming it has `__call` metamethod.
    ///
    /// The metamethod is called with the table as its first argument, followed by the passed arguments.
    fn call<A, R>(&self, args: A) -> Result<R>
    where
        A: IntoLuaMulti<'lua>,
        R: FromLuaMulti<'lua>;

<<<<<<< HEAD
=======
    /// Asynchronously calls the table as function assuming it has `__call` metamethod.
    ///
    /// The metamethod is called with the table as its first argument, followed by the passed arguments.
    #[cfg(feature = "async")]
    #[cfg_attr(docsrs, doc(cfg(feature = "async")))]
    fn call_async<A, R>(&self, args: A) -> LocalBoxFuture<'lua, Result<R>>
    where
        A: IntoLuaMulti<'lua>,
        R: FromLuaMulti<'lua> + 'lua;

>>>>>>> fc159e0c
    /// Gets the function associated to `key` from the table and executes it,
    /// passing the table itself along with `args` as function arguments.
    ///
    /// This is a shortcut for
    /// `table.get::<_, Function>(key)?.call((table.clone(), arg1, ..., argN))`
    ///
    /// This might invoke the `__index` metamethod.
    fn call_method<A, R>(&self, name: &str, args: A) -> Result<R>
    where
        A: IntoLuaMulti<'lua>,
        R: FromLuaMulti<'lua>;

    /// Gets the function associated to `key` from the table and executes it,
    /// passing `args` as function arguments.
    ///
    /// This is a shortcut for
    /// `table.get::<_, Function>(key)?.call(args)`
    ///
    /// This might invoke the `__index` metamethod.
    fn call_function<A, R>(&self, name: &str, args: A) -> Result<R>
    where
        A: IntoLuaMulti<'lua>,
        R: FromLuaMulti<'lua>;
<<<<<<< HEAD
=======

    /// Gets the function associated to `key` from the table and asynchronously executes it,
    /// passing the table itself along with `args` as function arguments and returning Future.
    ///
    /// Requires `feature = "async"`
    ///
    /// This might invoke the `__index` metamethod.
    #[cfg(feature = "async")]
    #[cfg_attr(docsrs, doc(cfg(feature = "async")))]
    fn call_async_method<A, R>(&self, name: &str, args: A) -> LocalBoxFuture<'lua, Result<R>>
    where
        A: IntoLuaMulti<'lua>,
        R: FromLuaMulti<'lua> + 'lua;

    /// Gets the function associated to `key` from the table and asynchronously executes it,
    /// passing `args` as function arguments and returning Future.
    ///
    /// Requires `feature = "async"`
    ///
    /// This might invoke the `__index` metamethod.
    #[cfg(feature = "async")]
    #[cfg_attr(docsrs, doc(cfg(feature = "async")))]
    fn call_async_function<A, R>(&self, name: &str, args: A) -> LocalBoxFuture<'lua, Result<R>>
    where
        A: IntoLuaMulti<'lua>,
        R: FromLuaMulti<'lua> + 'lua;
>>>>>>> fc159e0c
}

impl<'lua> TableExt<'lua> for Table<'lua> {
    fn call<A, R>(&self, args: A) -> Result<R>
    where
        A: IntoLuaMulti<'lua>,
        R: FromLuaMulti<'lua>,
    {
        // Convert table to a function and call via pcall that respects the `__call` metamethod.
        Function(self.0.clone()).call(args)
    }

<<<<<<< HEAD
    fn call_method<K, A, R>(&self, key: K, args: A) -> Result<R>
=======
    #[cfg(feature = "async")]
    fn call_async<A, R>(&self, args: A) -> LocalBoxFuture<'lua, Result<R>>
    where
        A: IntoLuaMulti<'lua>,
        R: FromLuaMulti<'lua> + 'lua,
    {
        let args = match args.into_lua_multi(self.0.lua) {
            Ok(args) => args,
            Err(e) => return Box::pin(future::err(e)),
        };
        let func = Function(self.0.clone());
        Box::pin(async move { func.call_async(args).await })
    }

    fn call_method<A, R>(&self, name: &str, args: A) -> Result<R>
>>>>>>> fc159e0c
    where
        A: IntoLuaMulti<'lua>,
        R: FromLuaMulti<'lua>,
    {
        let lua = self.0.lua;
        let mut args = args.into_lua_multi(lua)?;
        args.push_front(Value::Table(self.clone()));
        self.get::<_, Function>(name)?.call(args)
    }

    fn call_function<A, R>(&self, name: &str, args: A) -> Result<R>
    where
        A: IntoLuaMulti<'lua>,
        R: FromLuaMulti<'lua>,
    {
        self.get::<_, Function>(name)?.call(args)
    }
<<<<<<< HEAD
=======

    #[cfg(feature = "async")]
    fn call_async_method<A, R>(&self, name: &str, args: A) -> LocalBoxFuture<'lua, Result<R>>
    where
        A: IntoLuaMulti<'lua>,
        R: FromLuaMulti<'lua> + 'lua,
    {
        let lua = self.0.lua;
        let mut args = match args.into_lua_multi(lua) {
            Ok(args) => args,
            Err(e) => return Box::pin(future::err(e)),
        };
        args.push_front(Value::Table(self.clone()));
        self.call_async_function(name, args)
    }

    #[cfg(feature = "async")]
    fn call_async_function<A, R>(&self, name: &str, args: A) -> LocalBoxFuture<'lua, Result<R>>
    where
        A: IntoLuaMulti<'lua>,
        R: FromLuaMulti<'lua> + 'lua,
    {
        let lua = self.0.lua;
        let args = match args.into_lua_multi(lua) {
            Ok(args) => args,
            Err(e) => return Box::pin(future::err(e)),
        };
        match self.get::<_, Function>(name) {
            Ok(func) => Box::pin(async move { func.call_async(args).await }),
            Err(e) => Box::pin(future::err(e)),
        }
    }
>>>>>>> fc159e0c
}

/// A wrapped [`Table`] with customized serialization behavior.
#[cfg(feature = "serialize")]
pub(crate) struct SerializableTable<'a, 'lua> {
    table: &'a Table<'lua>,
    options: crate::serde::de::Options,
    visited: Rc<RefCell<FxHashSet<*const c_void>>>,
}

#[cfg(feature = "serialize")]
impl<'lua> Serialize for Table<'lua> {
    #[inline]
    fn serialize<S: Serializer>(&self, serializer: S) -> StdResult<S::Ok, S::Error> {
        SerializableTable::new(self, Default::default(), Default::default()).serialize(serializer)
    }
}

#[cfg(feature = "serialize")]
impl<'a, 'lua> SerializableTable<'a, 'lua> {
    #[inline]
    pub(crate) fn new(
        table: &'a Table<'lua>,
        options: crate::serde::de::Options,
        visited: Rc<RefCell<FxHashSet<*const c_void>>>,
    ) -> Self {
        Self {
            table,
            options,
            visited,
        }
    }
}

#[cfg(feature = "serialize")]
impl<'a, 'lua> Serialize for SerializableTable<'a, 'lua> {
    fn serialize<S>(&self, serializer: S) -> StdResult<S::Ok, S::Error>
    where
        S: Serializer,
    {
        use crate::serde::de::{check_value_for_skip, MapPairs};
        use crate::value::SerializableValue;

        let options = self.options;
        let visited = &self.visited;
        visited.borrow_mut().insert(self.table.to_pointer());

        // Array
        let len = self.table.raw_len();
        if len > 0 || self.table.is_array() {
            let mut seq = serializer.serialize_seq(Some(len))?;
            for value in self.table.clone().sequence_values_by_len::<Value>(None) {
                let value = &value.map_err(serde::ser::Error::custom)?;
                let skip = check_value_for_skip(value, self.options, &self.visited)
                    .map_err(serde::ser::Error::custom)?;
                if skip {
                    continue;
                }
                seq.serialize_element(&SerializableValue::new(value, options, Some(visited)))?;
            }
            return seq.end();
        }

        // HashMap
        let mut map = serializer.serialize_map(None)?;
        let pairs = MapPairs::new(self.table.clone(), self.options.sort_keys)
            .map_err(serde::ser::Error::custom)?;
        for kv in pairs {
            let (key, value) = kv.map_err(serde::ser::Error::custom)?;
            let skip_key = check_value_for_skip(&key, self.options, &self.visited)
                .map_err(serde::ser::Error::custom)?;
            let skip_value = check_value_for_skip(&value, self.options, &self.visited)
                .map_err(serde::ser::Error::custom)?;
            if skip_key || skip_value {
                continue;
            }
            map.serialize_entry(
                &SerializableValue::new(&key, options, Some(visited)),
                &SerializableValue::new(&value, options, Some(visited)),
            )?;
        }
        map.end()
    }
}

/// An iterator over the pairs of a Lua table.
///
/// This struct is created by the [`Table::pairs`] method.
///
/// [`Table::pairs`]: crate::Table::pairs
pub struct TablePairs<'lua, K, V> {
    table: LuaRef<'lua>,
    key: Option<Value<'lua>>,
    _phantom: PhantomData<(K, V)>,
}

impl<'lua, K, V> Iterator for TablePairs<'lua, K, V>
where
    K: FromLua<'lua>,
    V: FromLua<'lua>,
{
    type Item = Result<(K, V)>;

    fn next(&mut self) -> Option<Self::Item> {
        if let Some(prev_key) = self.key.take() {
            let lua = self.table.lua;
            let state = lua.state();

            let res = (|| unsafe {
                let _sg = StackGuard::new(state);
                check_stack(state, 5)?;

                lua.push_ref(&self.table);
                lua.push_value(prev_key)?;

                let next = protect_lua!(state, 2, ffi::LUA_MULTRET, |state| {
                    ffi::lua_next(state, -2)
                })?;
                if next != 0 {
                    let value = lua.pop_value();
                    let key = lua.pop_value();
                    Ok(Some((
                        key.clone(),
                        K::from_lua(key, lua)?,
                        V::from_lua(value, lua)?,
                    )))
                } else {
                    Ok(None)
                }
            })();

            match res {
                Ok(Some((key, ret_key, value))) => {
                    self.key = Some(key);
                    Some(Ok((ret_key, value)))
                }
                Ok(None) => None,
                Err(e) => Some(Err(e)),
            }
        } else {
            None
        }
    }
}

/// An iterator over the sequence part of a Lua table.
///
/// This struct is created by the [`Table::sequence_values`] method.
///
/// [`Table::sequence_values`]: crate::Table::sequence_values
pub struct TableSequence<'lua, V> {
    table: LuaRef<'lua>,
    index: Option<Integer>,
    len: Option<Integer>,
    _phantom: PhantomData<V>,
}

impl<'lua, V> Iterator for TableSequence<'lua, V>
where
    V: FromLua<'lua>,
{
    type Item = Result<V>;

    fn next(&mut self) -> Option<Self::Item> {
        if let Some(index) = self.index.take() {
            let lua = self.table.lua;
            let state = lua.state();

            let res = (|| unsafe {
                let _sg = StackGuard::new(state);
                check_stack(state, 1)?;

                lua.push_ref(&self.table);
                match ffi::lua_rawgeti(state, -1, index) {
                    ffi::LUA_TNIL if index > self.len.unwrap_or(0) => Ok(None),
                    _ => Ok(Some((index, lua.pop_value()))),
                }
            })();

            match res {
                Ok(Some((index, r))) => {
                    self.index = Some(index + 1);
                    Some(V::from_lua(r, lua))
                }
                Ok(None) => None,
                Err(err) => Some(Err(err)),
            }
        } else {
            None
        }
    }
}

#[cfg(test)]
mod assertions {
    use super::*;

    static_assertions::assert_not_impl_any!(Table: Send);

    #[cfg(feature = "unstable")]
    static_assertions::assert_not_impl_any!(OwnedTable: Send);
}<|MERGE_RESOLUTION|>--- conflicted
+++ resolved
@@ -12,22 +12,11 @@
 
 use crate::error::{Error, Result};
 use crate::function::Function;
-<<<<<<< HEAD
-use crate::lua_ref::LuaRef;
-use crate::types::Integer;
-use crate::util::{check_stack, StackGuard};
-use crate::value::{FromLua, FromLuaMulti, Nil, ToLua, ToLuaMulti, Value};
-
-=======
 use crate::private::Sealed;
 use crate::types::{Integer, LuaRef};
-use crate::util::{assert_stack, check_stack, StackGuard};
+use crate::util::{check_stack, StackGuard};
 use crate::value::{FromLua, FromLuaMulti, IntoLua, IntoLuaMulti, Nil, Value};
 
-#[cfg(feature = "async")]
-use futures_util::future::{self, LocalBoxFuture};
-
->>>>>>> fc159e0c
 /// Handle to an internal Lua table.
 #[derive(Clone)]
 pub struct Table<'lua>(pub(crate) LuaRef<'lua>);
@@ -265,14 +254,7 @@
     }
 
     /// Sets a key-value pair without invoking metamethods.
-<<<<<<< HEAD
-    pub fn raw_set<K: ToLua<'lua>, V: ToLua<'lua>>(&self, key: K, value: V) -> Result<()> {
-=======
     pub fn raw_set<K: IntoLua<'lua>, V: IntoLua<'lua>>(&self, key: K, value: V) -> Result<()> {
-        #[cfg(feature = "luau")]
-        self.check_readonly_write()?;
-
->>>>>>> fc159e0c
         let lua = self.0.lua;
         let state = lua.state();
         unsafe {
@@ -337,18 +319,10 @@
     }
 
     /// Appends a value to the back of the table without invoking metamethods.
-<<<<<<< HEAD
-    pub fn raw_push<V: ToLua<'lua>>(&self, value: V) -> Result<()> {
-        let lua = self.0.lua;
-        let value = value.to_lua(lua)?;
-=======
     pub fn raw_push<V: IntoLua<'lua>>(&self, value: V) -> Result<()> {
-        #[cfg(feature = "luau")]
-        self.check_readonly_write()?;
-
-        let lua = self.0.lua;
-        let state = lua.state();
->>>>>>> fc159e0c
+        let lua = self.0.lua;
+        let state = lua.state();
+
         unsafe {
             let _sg = StackGuard::new(state);
             check_stack(state, 4)?;
@@ -430,36 +404,27 @@
     ///
     /// This method is useful to clear the table while keeping its capacity.
     pub fn clear(&self) -> Result<()> {
-        #[cfg(feature = "luau")]
-        self.check_readonly_write()?;
-
-        let lua = self.0.lua;
-        unsafe {
-            #[cfg(feature = "luau")]
-            ffi::lua_cleartable(lua.ref_thread(), self.0.index);
-
-            #[cfg(not(feature = "luau"))]
-            {
-                let state = lua.state();
-                check_stack(state, 4)?;
-
-                lua.push_ref(&self.0);
-
-                // Clear array part
-                for i in 1..=ffi::lua_rawlen(state, -1) {
-                    ffi::lua_pushnil(state);
-                    ffi::lua_rawseti(state, -2, i as Integer);
-                }
-
-                // Clear hash part
-                // It must be safe as long as we don't use invalid keys
+        let lua = self.0.lua;
+        unsafe {
+            let state = lua.state();
+            check_stack(state, 4)?;
+
+            lua.push_ref(&self.0);
+
+            // Clear array part
+            for i in 1..=ffi::lua_rawlen(state, -1) {
                 ffi::lua_pushnil(state);
-                while ffi::lua_next(state, -2) != 0 {
-                    ffi::lua_pop(state, 1); // pop value
-                    ffi::lua_pushvalue(state, -1); // copy key
-                    ffi::lua_pushnil(state);
-                    ffi::lua_rawset(state, -4);
-                }
+                ffi::lua_rawseti(state, -2, i as Integer);
+            }
+
+            // Clear hash part
+            // It must be safe as long as we don't use invalid keys
+            ffi::lua_pushnil(state);
+            while ffi::lua_next(state, -2) != 0 {
+                ffi::lua_pop(state, 1); // pop value
+                ffi::lua_pushvalue(state, -1); // copy key
+                ffi::lua_pushnil(state);
+                ffi::lua_rawset(state, -4);
             }
         }
 
@@ -489,13 +454,8 @@
     }
 
     /// Returns the result of the Lua `#` operator, without invoking the `__len` metamethod.
-<<<<<<< HEAD
-    pub fn raw_len(&self) -> Integer {
+    pub fn raw_len(&self) -> usize {
         let ref_thread = self.0.lua.ref_thread;
-        unsafe { ffi::lua_rawlen(ref_thread, self.0.index) as Integer }
-=======
-    pub fn raw_len(&self) -> usize {
-        let ref_thread = self.0.lua.ref_thread();
         unsafe { ffi::lua_rawlen(ref_thread, self.0.index) }
     }
 
@@ -513,7 +473,7 @@
         let state = lua.state();
         unsafe {
             let _sg = StackGuard::new(state);
-            assert_stack(state, 4);
+            check_stack(state, 4).unwrap();
 
             lua.push_ref(&self.0);
             ffi::lua_pushnil(state);
@@ -523,7 +483,6 @@
         }
 
         true
->>>>>>> fc159e0c
     }
 
     /// Returns a reference to the metatable of this table, or `None` if no metatable is set.
@@ -533,13 +492,8 @@
         let lua = self.0.lua;
         let state = lua.state();
         unsafe {
-<<<<<<< HEAD
-            let _sg = StackGuard::new(lua.state);
-            check_stack(lua.state, 2).unwrap();
-=======
-            let _sg = StackGuard::new(state);
-            assert_stack(state, 2);
->>>>>>> fc159e0c
+            let _sg = StackGuard::new(state);
+            check_stack(state, 2).unwrap();
 
             lua.push_ref(&self.0);
             if ffi::lua_getmetatable(state, -1) == 0 {
@@ -558,13 +512,8 @@
         let lua = self.0.lua;
         let state = lua.state();
         unsafe {
-<<<<<<< HEAD
-            let _sg = StackGuard::new(lua.state);
-            check_stack(lua.state, 2).unwrap();
-=======
-            let _sg = StackGuard::new(state);
-            assert_stack(state, 2);
->>>>>>> fc159e0c
+            let _sg = StackGuard::new(state);
+            check_stack(state, 2).unwrap();
 
             lua.push_ref(&self.0);
             if let Some(metatable) = metatable {
@@ -598,10 +547,6 @@
     /// Typically this function is used only for hashing and debug information.
     #[inline]
     pub fn to_pointer(&self) -> *const c_void {
-<<<<<<< HEAD
-        let lua = self.0.lua;
-        unsafe { ffi::lua_topointer(lua.ref_thread, self.0.index) }
-=======
         self.0.to_pointer()
     }
 
@@ -611,7 +556,6 @@
     #[inline]
     pub fn into_owned(self) -> OwnedTable {
         OwnedTable(self.0.into_owned())
->>>>>>> fc159e0c
     }
 
     /// Consume this table and return an iterator over the pairs of the table.
@@ -713,12 +657,8 @@
         self,
         len: Option<usize>,
     ) -> TableSequence<'lua, V> {
-<<<<<<< HEAD
-        let len = len.unwrap_or_else(|| self.raw_len());
-
-=======
         let len = len.unwrap_or_else(|| self.raw_len()) as Integer;
->>>>>>> fc159e0c
+
         TableSequence {
             table: self.0,
             index: Some(1),
@@ -730,9 +670,6 @@
     /// Sets element value at position `idx` without invoking metamethods.
     #[allow(dead_code)]
     pub(crate) fn raw_seti<V: IntoLua<'lua>>(&self, idx: usize, value: V) -> Result<()> {
-        #[cfg(feature = "luau")]
-        self.check_readonly_write()?;
-
         let lua = self.0.lua;
         let state = lua.state();
         unsafe {
@@ -757,13 +694,8 @@
         let lua = self.0.lua;
         let state = lua.state();
         unsafe {
-<<<<<<< HEAD
-            let _sg = StackGuard::new(lua.state);
-            check_stack(lua.state, 3).unwrap();
-=======
-            let _sg = StackGuard::new(state);
-            assert_stack(state, 3);
->>>>>>> fc159e0c
+            let _sg = StackGuard::new(state);
+            check_stack(state, 3).unwrap();
 
             lua.push_ref(&self.0);
             if ffi::lua_getmetatable(state, -1) == 0 {
@@ -772,17 +704,6 @@
             crate::serde::push_array_metatable(state);
             ffi::lua_rawequal(state, -1, -2) != 0
         }
-    }
-<<<<<<< HEAD
-=======
-
-    #[cfg(feature = "luau")]
-    #[inline(always)]
-    pub(crate) fn check_readonly_write(&self) -> Result<()> {
-        if self.is_readonly() {
-            return Err(Error::runtime("attempt to modify a readonly table"));
-        }
-        Ok(())
     }
 
     pub(crate) fn fmt_pretty(
@@ -820,7 +741,6 @@
         }
         fmt.write_fmt(format_args!("Table({:?})", self.0))
     }
->>>>>>> fc159e0c
 }
 
 impl<'lua> PartialEq for Table<'lua> {
@@ -845,7 +765,7 @@
         let state = lua.state();
         unsafe {
             let _sg = StackGuard::new(state);
-            assert_stack(state, 4);
+            check_stack(state, 4).unwrap();
 
             lua.push_ref(&self.0);
 
@@ -896,19 +816,6 @@
         A: IntoLuaMulti<'lua>,
         R: FromLuaMulti<'lua>;
 
-<<<<<<< HEAD
-=======
-    /// Asynchronously calls the table as function assuming it has `__call` metamethod.
-    ///
-    /// The metamethod is called with the table as its first argument, followed by the passed arguments.
-    #[cfg(feature = "async")]
-    #[cfg_attr(docsrs, doc(cfg(feature = "async")))]
-    fn call_async<A, R>(&self, args: A) -> LocalBoxFuture<'lua, Result<R>>
-    where
-        A: IntoLuaMulti<'lua>,
-        R: FromLuaMulti<'lua> + 'lua;
-
->>>>>>> fc159e0c
     /// Gets the function associated to `key` from the table and executes it,
     /// passing the table itself along with `args` as function arguments.
     ///
@@ -932,35 +839,6 @@
     where
         A: IntoLuaMulti<'lua>,
         R: FromLuaMulti<'lua>;
-<<<<<<< HEAD
-=======
-
-    /// Gets the function associated to `key` from the table and asynchronously executes it,
-    /// passing the table itself along with `args` as function arguments and returning Future.
-    ///
-    /// Requires `feature = "async"`
-    ///
-    /// This might invoke the `__index` metamethod.
-    #[cfg(feature = "async")]
-    #[cfg_attr(docsrs, doc(cfg(feature = "async")))]
-    fn call_async_method<A, R>(&self, name: &str, args: A) -> LocalBoxFuture<'lua, Result<R>>
-    where
-        A: IntoLuaMulti<'lua>,
-        R: FromLuaMulti<'lua> + 'lua;
-
-    /// Gets the function associated to `key` from the table and asynchronously executes it,
-    /// passing `args` as function arguments and returning Future.
-    ///
-    /// Requires `feature = "async"`
-    ///
-    /// This might invoke the `__index` metamethod.
-    #[cfg(feature = "async")]
-    #[cfg_attr(docsrs, doc(cfg(feature = "async")))]
-    fn call_async_function<A, R>(&self, name: &str, args: A) -> LocalBoxFuture<'lua, Result<R>>
-    where
-        A: IntoLuaMulti<'lua>,
-        R: FromLuaMulti<'lua> + 'lua;
->>>>>>> fc159e0c
 }
 
 impl<'lua> TableExt<'lua> for Table<'lua> {
@@ -973,25 +851,7 @@
         Function(self.0.clone()).call(args)
     }
 
-<<<<<<< HEAD
-    fn call_method<K, A, R>(&self, key: K, args: A) -> Result<R>
-=======
-    #[cfg(feature = "async")]
-    fn call_async<A, R>(&self, args: A) -> LocalBoxFuture<'lua, Result<R>>
-    where
-        A: IntoLuaMulti<'lua>,
-        R: FromLuaMulti<'lua> + 'lua,
-    {
-        let args = match args.into_lua_multi(self.0.lua) {
-            Ok(args) => args,
-            Err(e) => return Box::pin(future::err(e)),
-        };
-        let func = Function(self.0.clone());
-        Box::pin(async move { func.call_async(args).await })
-    }
-
     fn call_method<A, R>(&self, name: &str, args: A) -> Result<R>
->>>>>>> fc159e0c
     where
         A: IntoLuaMulti<'lua>,
         R: FromLuaMulti<'lua>,
@@ -1009,41 +869,6 @@
     {
         self.get::<_, Function>(name)?.call(args)
     }
-<<<<<<< HEAD
-=======
-
-    #[cfg(feature = "async")]
-    fn call_async_method<A, R>(&self, name: &str, args: A) -> LocalBoxFuture<'lua, Result<R>>
-    where
-        A: IntoLuaMulti<'lua>,
-        R: FromLuaMulti<'lua> + 'lua,
-    {
-        let lua = self.0.lua;
-        let mut args = match args.into_lua_multi(lua) {
-            Ok(args) => args,
-            Err(e) => return Box::pin(future::err(e)),
-        };
-        args.push_front(Value::Table(self.clone()));
-        self.call_async_function(name, args)
-    }
-
-    #[cfg(feature = "async")]
-    fn call_async_function<A, R>(&self, name: &str, args: A) -> LocalBoxFuture<'lua, Result<R>>
-    where
-        A: IntoLuaMulti<'lua>,
-        R: FromLuaMulti<'lua> + 'lua,
-    {
-        let lua = self.0.lua;
-        let args = match args.into_lua_multi(lua) {
-            Ok(args) => args,
-            Err(e) => return Box::pin(future::err(e)),
-        };
-        match self.get::<_, Function>(name) {
-            Ok(func) => Box::pin(async move { func.call_async(args).await }),
-            Err(e) => Box::pin(future::err(e)),
-        }
-    }
->>>>>>> fc159e0c
 }
 
 /// A wrapped [`Table`] with customized serialization behavior.
