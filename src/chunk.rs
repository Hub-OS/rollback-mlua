--- conflicted
+++ resolved
@@ -7,12 +7,8 @@
 use crate::error::{Error, ErrorContext, Result};
 use crate::function::Function;
 use crate::lua::Lua;
-<<<<<<< HEAD
-use crate::value::{FromLuaMulti, ToLua, ToLuaMulti, Value};
-=======
 use crate::table::Table;
 use crate::value::{FromLuaMulti, IntoLua, IntoLuaMulti};
->>>>>>> fc159e0c
 
 /// Trait for types [loadable by Lua] and convertible to a [`Chunk`]
 ///
@@ -106,12 +102,7 @@
     pub(crate) name: StdString,
     pub(crate) env: Result<Option<Table<'lua>>>,
     pub(crate) mode: Option<ChunkMode>,
-<<<<<<< HEAD
-=======
     pub(crate) source: IoResult<Cow<'a, [u8]>>,
-    #[cfg(feature = "luau")]
-    pub(crate) compiler: Option<Compiler>,
->>>>>>> fc159e0c
 }
 
 /// Represents chunk mode (text or binary).
@@ -121,158 +112,6 @@
     Binary,
 }
 
-<<<<<<< HEAD
-=======
-/// Luau compiler
-#[cfg(any(feature = "luau", doc))]
-#[cfg_attr(docsrs, doc(cfg(feature = "luau")))]
-#[derive(Clone, Debug)]
-pub struct Compiler {
-    optimization_level: u8,
-    debug_level: u8,
-    coverage_level: u8,
-    vector_lib: Option<String>,
-    vector_ctor: Option<String>,
-    vector_type: Option<String>,
-    mutable_globals: Vec<String>,
-}
-
-#[cfg(any(feature = "luau", doc))]
-impl Default for Compiler {
-    fn default() -> Self {
-        Self::new()
-    }
-}
-
-#[cfg(any(feature = "luau", doc))]
-impl Compiler {
-    /// Creates Luau compiler instance with default options
-    pub const fn new() -> Self {
-        // Defaults are taken from luacode.h
-        Compiler {
-            optimization_level: 1,
-            debug_level: 1,
-            coverage_level: 0,
-            vector_lib: None,
-            vector_ctor: None,
-            vector_type: None,
-            mutable_globals: Vec::new(),
-        }
-    }
-
-    /// Sets Luau compiler optimization level.
-    ///
-    /// Possible values:
-    /// * 0 - no optimization
-    /// * 1 - baseline optimization level that doesn't prevent debuggability (default)
-    /// * 2 - includes optimizations that harm debuggability such as inlining
-    #[must_use]
-    pub const fn set_optimization_level(mut self, level: u8) -> Self {
-        self.optimization_level = level;
-        self
-    }
-
-    /// Sets Luau compiler debug level.
-    ///
-    /// Possible values:
-    /// * 0 - no debugging support
-    /// * 1 - line info & function names only; sufficient for backtraces (default)
-    /// * 2 - full debug info with local & upvalue names; necessary for debugger
-    #[must_use]
-    pub const fn set_debug_level(mut self, level: u8) -> Self {
-        self.debug_level = level;
-        self
-    }
-
-    /// Sets Luau compiler code coverage level.
-    ///
-    /// Possible values:
-    /// * 0 - no code coverage support (default)
-    /// * 1 - statement coverage
-    /// * 2 - statement and expression coverage (verbose)
-    #[must_use]
-    pub const fn set_coverage_level(mut self, level: u8) -> Self {
-        self.coverage_level = level;
-        self
-    }
-
-    #[doc(hidden)]
-    #[must_use]
-    pub fn set_vector_lib(mut self, lib: impl Into<String>) -> Self {
-        self.vector_lib = Some(lib.into());
-        self
-    }
-
-    #[doc(hidden)]
-    #[must_use]
-    pub fn set_vector_ctor(mut self, ctor: impl Into<String>) -> Self {
-        self.vector_ctor = Some(ctor.into());
-        self
-    }
-
-    #[doc(hidden)]
-    #[must_use]
-    pub fn set_vector_type(mut self, r#type: impl Into<String>) -> Self {
-        self.vector_type = Some(r#type.into());
-        self
-    }
-
-    /// Sets a list of globals that are mutable.
-    ///
-    /// It disables the import optimization for fields accessed through these.
-    #[must_use]
-    pub fn set_mutable_globals(mut self, globals: Vec<String>) -> Self {
-        self.mutable_globals = globals;
-        self
-    }
-
-    /// Compiles the `source` into bytecode.
-    pub fn compile(&self, source: impl AsRef<[u8]>) -> Vec<u8> {
-        use std::os::raw::c_int;
-        use std::ptr;
-
-        let vector_lib = self.vector_lib.clone();
-        let vector_lib = vector_lib.and_then(|lib| CString::new(lib).ok());
-        let vector_lib = vector_lib.as_ref();
-        let vector_ctor = self.vector_ctor.clone();
-        let vector_ctor = vector_ctor.and_then(|ctor| CString::new(ctor).ok());
-        let vector_ctor = vector_ctor.as_ref();
-        let vector_type = self.vector_type.clone();
-        let vector_type = vector_type.and_then(|t| CString::new(t).ok());
-        let vector_type = vector_type.as_ref();
-
-        let mutable_globals = self
-            .mutable_globals
-            .iter()
-            .map(|name| CString::new(name.clone()).ok())
-            .collect::<Option<Vec<_>>>()
-            .unwrap_or_default();
-        let mut mutable_globals = mutable_globals
-            .iter()
-            .map(|s| s.as_ptr())
-            .collect::<Vec<_>>();
-        let mut mutable_globals_ptr = ptr::null();
-        if !mutable_globals.is_empty() {
-            mutable_globals.push(ptr::null());
-            mutable_globals_ptr = mutable_globals.as_ptr();
-        }
-
-        unsafe {
-            let options = ffi::lua_CompileOptions {
-                optimizationLevel: self.optimization_level as c_int,
-                debugLevel: self.debug_level as c_int,
-                coverageLevel: self.coverage_level as c_int,
-                vectorLib: vector_lib.map_or(ptr::null(), |s| s.as_ptr()),
-                vectorCtor: vector_ctor.map_or(ptr::null(), |s| s.as_ptr()),
-                vectorType: vector_type.map_or(ptr::null(), |s| s.as_ptr()),
-                mutableGlobals: mutable_globals_ptr,
-            };
-            ffi::luau_compile(source.as_ref(), options)
-        }
-    }
-}
-
->>>>>>> fc159e0c
 impl<'lua, 'a> Chunk<'lua, 'a> {
     /// Sets the name of this chunk, which results in more informative error traces.
     pub fn set_name(mut self, name: impl Into<String>) -> Self {
@@ -316,22 +155,6 @@
         Ok(())
     }
 
-<<<<<<< HEAD
-=======
-    /// Asynchronously execute this chunk of code.
-    ///
-    /// See [`exec`] for more details.
-    ///
-    /// Requires `feature = "async"`
-    ///
-    /// [`exec`]: #method.exec
-    #[cfg(feature = "async")]
-    #[cfg_attr(docsrs, doc(cfg(feature = "async")))]
-    pub async fn exec_async(self) -> Result<()> {
-        self.call_async(()).await
-    }
-
->>>>>>> fc159e0c
     /// Evaluate the chunk as either an expression or block.
     ///
     /// If the chunk can be parsed as an expression, this loads and executes the chunk and returns
@@ -347,33 +170,11 @@
         } else {
             let res = self.to_expression();
 
-<<<<<<< HEAD
             match res {
                 Ok(function) => function.call(()),
                 Err(Error::MemoryError(_)) => Err(res.unwrap_err()),
                 _ => self.call(()),
             }
-=======
-    /// Asynchronously evaluate the chunk as either an expression or block.
-    ///
-    /// See [`eval`] for more details.
-    ///
-    /// Requires `feature = "async"`
-    ///
-    /// [`eval`]: #method.eval
-    #[cfg(feature = "async")]
-    #[cfg_attr(docsrs, doc(cfg(feature = "async")))]
-    pub async fn eval_async<R>(self) -> Result<R>
-    where
-        R: FromLuaMulti<'lua> + 'lua,
-    {
-        if self.detect_mode() == ChunkMode::Binary {
-            self.call_async(()).await
-        } else if let Ok(function) = self.to_expression() {
-            function.call_async(()).await
-        } else {
-            self.call_async(()).await
->>>>>>> fc159e0c
         }
     }
 
@@ -384,43 +185,11 @@
         self.into_function()?.call(args)
     }
 
-<<<<<<< HEAD
     /// Load this chunk into a regular `Function`.
     ///
     /// This simply compiles the chunk without actually executing it.
     pub fn into_function(self) -> Result<Function<'lua>> {
-        let name = self.convert_name()?;
-=======
-    /// Load the chunk function and asynchronously call it with the given arguments.
-    ///
-    /// See [`call`] for more details.
-    ///
-    /// Requires `feature = "async"`
-    ///
-    /// [`call`]: #method.call
-    #[cfg(feature = "async")]
-    #[cfg_attr(docsrs, doc(cfg(feature = "async")))]
-    pub async fn call_async<A, R>(self, args: A) -> Result<R>
-    where
-        A: IntoLuaMulti<'lua>,
-        R: FromLuaMulti<'lua> + 'lua,
-    {
-        self.into_function()?.call_async(args).await
-    }
-
-    /// Load this chunk into a regular `Function`.
-    ///
-    /// This simply compiles the chunk without actually executing it.
-    #[cfg_attr(not(feature = "luau"), allow(unused_mut))]
-    pub fn into_function(mut self) -> Result<Function<'lua>> {
-        #[cfg(feature = "luau")]
-        if self.compiler.is_some() {
-            // We don't need to compile source if no compiler set
-            self.compile();
-        }
-
         let name = Self::convert_name(self.name)?;
->>>>>>> fc159e0c
         self.lua
             .load_chunk(Some(&name), self.env?, self.mode, self.source?.as_ref())
     }
@@ -431,21 +200,7 @@
     pub(crate) fn compile(&mut self) {
         if let Ok(ref source) = self.source {
             if self.detect_mode() == ChunkMode::Text {
-<<<<<<< HEAD
-                if let Ok(func) = self.lua.load_chunk(source.as_ref(), None, None, None) {
-=======
-                #[cfg(feature = "luau")]
-                {
-                    let data = self
-                        .compiler
-                        .get_or_insert_with(Default::default)
-                        .compile(source);
-                    self.source = Ok(Cow::Owned(data));
-                    self.mode = Some(ChunkMode::Binary);
-                }
-                #[cfg(not(feature = "luau"))]
                 if let Ok(func) = self.lua.load_chunk(None, None, None, source.as_ref()) {
->>>>>>> fc159e0c
                     let data = func.dump(false);
                     self.source = Ok(Cow::Owned(data));
                     self.mode = Some(ChunkMode::Binary);
@@ -454,49 +209,6 @@
         }
     }
 
-<<<<<<< HEAD
-=======
-    /// Fetches compiled bytecode of this chunk from the cache.
-    ///
-    /// If not found, compiles the source code and stores it on the cache.
-    pub(crate) fn try_cache(mut self) -> Self {
-        struct ChunksCache(HashMap<Vec<u8>, Vec<u8>>);
-
-        // Try to fetch compiled chunk from cache
-        let mut text_source = None;
-        if let Ok(ref source) = self.source {
-            if self.detect_mode() == ChunkMode::Text {
-                if let Some(cache) = self.lua.app_data_ref::<ChunksCache>() {
-                    if let Some(data) = cache.0.get(source.as_ref()) {
-                        self.source = Ok(Cow::Owned(data.clone()));
-                        self.mode = Some(ChunkMode::Binary);
-                        return self;
-                    }
-                }
-                text_source = Some(source.as_ref().to_vec());
-            }
-        }
-
-        // Compile and cache the chunk
-        if let Some(text_source) = text_source {
-            self.compile();
-            if let Ok(ref binary_source) = self.source {
-                if self.detect_mode() == ChunkMode::Binary {
-                    if let Some(mut cache) = self.lua.app_data_mut::<ChunksCache>() {
-                        cache.0.insert(text_source, binary_source.as_ref().to_vec());
-                    } else {
-                        let mut cache = ChunksCache(HashMap::new());
-                        cache.0.insert(text_source, binary_source.as_ref().to_vec());
-                        let _ = self.lua.try_set_app_data(cache);
-                    }
-                }
-            }
-        }
-
-        self
-    }
-
->>>>>>> fc159e0c
     fn to_expression(&self) -> Result<Function<'lua>> {
         // We assume that mode is Text
         let source = self.source.as_ref();
