--- conflicted
+++ resolved
@@ -10,7 +10,6 @@
 
 use crate::error::{Error, Result};
 use crate::table::{Table, TablePairs, TableSequence};
-use crate::userdata::AnyUserData;
 use crate::value::Value;
 
 /// A struct for deserializing Lua values into Rust values.
@@ -131,7 +130,7 @@
         V: de::Visitor<'de>,
     {
         match self.value {
-            Value::Nil => visitor.visit_none(),
+            Value::Nil => visitor.visit_unit(),
             Value::Boolean(b) => visitor.visit_bool(b),
             #[allow(clippy::useless_conversion)]
             Value::Integer(i) => {
@@ -139,30 +138,14 @@
             }
             #[allow(clippy::useless_conversion)]
             Value::Number(n) => visitor.visit_f64(n.into()),
-<<<<<<< HEAD
-=======
-            #[cfg(feature = "luau")]
-            Value::Vector(_) => self.deserialize_seq(visitor),
->>>>>>> fc159e0c
             Value::String(s) => match s.to_str() {
                 Ok(s) => visitor.visit_str(s),
                 Err(_) => visitor.visit_bytes(s.as_bytes()),
             },
             Value::Table(ref t) if t.raw_len() > 0 || t.is_array() => self.deserialize_seq(visitor),
             Value::Table(_) => self.deserialize_map(visitor),
-<<<<<<< HEAD
-            Value::Function(_) | Value::Error(_) => {
-=======
             Value::LightUserData(ud) if ud.0.is_null() => visitor.visit_none(),
-            Value::UserData(ud) if ud.is_serializable() => {
-                serde_userdata(ud, |value| value.deserialize_any(visitor))
-            }
-            Value::Function(_)
-            | Value::Thread(_)
-            | Value::UserData(_)
-            | Value::LightUserData(_)
-            | Value::Error(_) => {
->>>>>>> fc159e0c
+            Value::Function(_) | Value::Thread(_) | Value::LightUserData(_) | Value::Error(_) => {
                 if self.options.deny_unsupported_types {
                     let msg = format!("unsupported value type `{}`", self.value.type_name());
                     Err(de::Error::custom(msg))
@@ -180,6 +163,7 @@
     {
         match self.value {
             Value::Nil => visitor.visit_none(),
+            Value::LightUserData(ud) if ud.0.is_null() => visitor.visit_none(),
             _ => visitor.visit_some(self),
         }
     }
@@ -187,8 +171,8 @@
     #[inline]
     fn deserialize_enum<V>(
         self,
-        name: &'static str,
-        variants: &'static [&'static str],
+        _name: &'static str,
+        _variants: &'static [&'static str],
         visitor: V,
     ) -> Result<V::Value>
     where
@@ -224,9 +208,6 @@
                 (variant, Some(value), Some(_guard))
             }
             Value::String(variant) => (variant.to_str()?.to_owned(), None, None),
-            Value::UserData(ud) if ud.is_serializable() => {
-                return serde_userdata(ud, |value| value.deserialize_enum(name, variants, visitor));
-            }
             _ => return Err(de::Error::custom("bad enum value")),
         };
 
@@ -244,29 +225,12 @@
         V: de::Visitor<'de>,
     {
         match self.value {
-<<<<<<< HEAD
-=======
-            #[cfg(feature = "luau")]
-            Value::Vector(vec) => {
-                let mut deserializer = VecDeserializer {
-                    vec,
-                    next: 0,
-                    options: self.options,
-                    visited: self.visited,
-                };
-                visitor.visit_seq(&mut deserializer)
-            }
->>>>>>> fc159e0c
             Value::Table(t) => {
                 let _guard = RecursionGuard::new(&t, &self.visited);
 
                 let len = t.raw_len();
                 let mut deserializer = SeqDeserializer {
-<<<<<<< HEAD
-                    seq: t.raw_sequence_values_by_len(None),
-=======
                     seq: t.sequence_values(),
->>>>>>> fc159e0c
                     options: self.options,
                     visited: self.visited,
                 };
@@ -279,9 +243,6 @@
                         &"fewer elements in the table",
                     ))
                 }
-            }
-            Value::UserData(ud) if ud.is_serializable() => {
-                serde_userdata(ud, |value| value.deserialize_seq(visitor))
             }
             value => Err(de::Error::invalid_type(
                 de::Unexpected::Other(value.type_name()),
@@ -338,9 +299,6 @@
                     ))
                 }
             }
-            Value::UserData(ud) if ud.is_serializable() => {
-                serde_userdata(ud, |value| value.deserialize_map(visitor))
-            }
             value => Err(de::Error::invalid_type(
                 de::Unexpected::Other(value.type_name()),
                 &"table",
@@ -362,16 +320,11 @@
     }
 
     #[inline]
-    fn deserialize_newtype_struct<V>(self, name: &'static str, visitor: V) -> Result<V::Value>
-    where
-        V: de::Visitor<'de>,
-    {
-        match self.value {
-            Value::UserData(ud) if ud.is_serializable() => {
-                serde_userdata(ud, |value| value.deserialize_newtype_struct(name, visitor))
-            }
-            _ => visitor.visit_newtype_struct(self),
-        }
+    fn deserialize_newtype_struct<V>(self, _name: &'static str, visitor: V) -> Result<V::Value>
+    where
+        V: de::Visitor<'de>,
+    {
+        visitor.visit_newtype_struct(self)
     }
 
     #[inline]
@@ -441,41 +394,6 @@
     }
 }
 
-<<<<<<< HEAD
-=======
-#[cfg(feature = "luau")]
-struct VecDeserializer {
-    vec: crate::types::Vector,
-    next: usize,
-    options: Options,
-    visited: Rc<RefCell<FxHashSet<*const c_void>>>,
-}
-
-#[cfg(feature = "luau")]
-impl<'de> de::SeqAccess<'de> for VecDeserializer {
-    type Error = Error;
-
-    fn next_element_seed<T>(&mut self, seed: T) -> Result<Option<T::Value>>
-    where
-        T: de::DeserializeSeed<'de>,
-    {
-        match self.vec.0.get(self.next) {
-            Some(&n) => {
-                self.next += 1;
-                let visited = Rc::clone(&self.visited);
-                let deserializer =
-                    Deserializer::from_parts(Value::Number(n as _), self.options, visited);
-                seed.deserialize(deserializer).map(Some)
-            }
-            None => Ok(None),
-        }
-    }
-
-    fn size_hint(&self) -> Option<usize> {
-        Some(crate::types::Vector::SIZE)
-    }
-}
-
 pub(crate) enum MapPairs<'lua> {
     Iter(TablePairs<'lua, Value<'lua>, Value<'lua>>),
     Vec(Vec<(Value<'lua>, Value<'lua>)>),
@@ -518,7 +436,6 @@
     }
 }
 
->>>>>>> fc159e0c
 struct MapDeserializer<'lua> {
     pairs: MapPairs<'lua>,
     value: Option<Value<'lua>>,
@@ -708,29 +625,12 @@
                 return Ok(true); // skip
             }
         }
-<<<<<<< HEAD
-        Value::Function(_) | Value::Error(_) if !options.deny_unsupported_types => {
-=======
-        Value::UserData(ud) if ud.is_serializable() => {}
-        Value::Function(_)
-        | Value::Thread(_)
-        | Value::UserData(_)
-        | Value::LightUserData(_)
-        | Value::Error(_)
+        Value::Function(_) | Value::Thread(_) | Value::LightUserData(_) | Value::Error(_)
             if !options.deny_unsupported_types =>
         {
->>>>>>> fc159e0c
             return Ok(true); // skip
         }
         _ => {}
     }
     Ok(false) // do not skip
-}
-
-fn serde_userdata<V>(
-    ud: AnyUserData,
-    f: impl FnOnce(serde_value::Value) -> std::result::Result<V, serde_value::DeserializerError>,
-) -> Result<V> {
-    let value = serde_value::to_value(ud).map_err(|err| Error::SerializeError(err.to_string()))?;
-    f(value).map_err(|err| Error::DeserializeError(err.to_string()))
 }