--- conflicted
+++ resolved
@@ -13,9 +13,6 @@
 
 /// Trait for serializing/deserializing Lua values using Serde.
 #[cfg_attr(docsrs, doc(cfg(feature = "serialize")))]
-<<<<<<< HEAD
-pub trait LuaSerdeExt<'lua> {
-=======
 pub trait LuaSerdeExt: Sealed {
     /// A special value (lightuserdata) to encode/decode optional (none) values.
     ///
@@ -25,7 +22,7 @@
     ///
     /// ```
     /// use std::collections::HashMap;
-    /// use mlua::{Lua, Result, LuaSerdeExt};
+    /// use rollback_mlua::{Lua, Result, LuaSerdeExt};
     ///
     /// fn main() -> Result<()> {
     ///     let lua = Lua::new();
@@ -40,7 +37,6 @@
     /// ```
     fn null(&self) -> Value;
 
->>>>>>> fc159e0c
     /// A metatable attachable to a Lua table to systematically encode it as Array (instead of Map).
     /// As result, encoded Array will contain only sequence part of the table, with the same length
     /// as the `#` operator on that table.
@@ -197,17 +193,12 @@
         -> Result<T>;
 }
 
-<<<<<<< HEAD
-impl<'lua> LuaSerdeExt<'lua> for Lua {
-    fn array_metatable(&'lua self) -> Table<'lua> {
-=======
 impl LuaSerdeExt for Lua {
     fn null(&self) -> Value {
         Value::NULL
     }
 
     fn array_metatable(&self) -> Table {
->>>>>>> fc159e0c
         unsafe {
             push_array_metatable(self.ref_thread);
             Table(self.pop_ref_thread())
