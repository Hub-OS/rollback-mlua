<<<<<<< HEAD
use rollback_mlua::{Function, Lua, Result, String};
=======
use mlua::{Function, Lua, Result, String, Table};
>>>>>>> fc159e0c

#[test]
fn test_function() -> Result<()> {
    let lua = Lua::new();

    let globals = lua.globals();
    lua.load(
        r#"
        function concat(arg1, arg2)
            return arg1 .. arg2
        end
    "#,
    )
    .exec()?;

    let concat = globals.get::<_, Function>("concat")?;
    assert_eq!(concat.call::<_, String>(("foo", "bar"))?, "foobar");

    Ok(())
}

#[test]
fn test_bind() -> Result<()> {
    let lua = Lua::new();

    let globals = lua.globals();
    lua.load(
        r#"
        function concat(...)
            local res = ""
            for _, s in pairs({...}) do
                res = res..s
            end
            return res
        end
    "#,
    )
    .exec()?;

    let mut concat = globals.get::<_, Function>("concat")?;
    concat = concat.bind("foo")?;
    concat = concat.bind("bar")?;
    concat = concat.bind(("baz", "baf"))?;
    assert_eq!(concat.call::<_, String>(())?, "foobarbazbaf");
    assert_eq!(
        concat.call::<_, String>(("hi", "wut"))?,
        "foobarbazbafhiwut"
    );

    let mut concat2 = globals.get::<_, Function>("concat")?;
    concat2 = concat2.bind(())?;
    assert_eq!(concat2.call::<_, String>(())?, "");
    assert_eq!(concat2.call::<_, String>(("ab", "cd"))?, "abcd");

    Ok(())
}

#[test]
fn test_rust_function() -> Result<()> {
    let lua = Lua::new();

    let globals = lua.globals();
    lua.load(
        r#"
        function lua_function()
            return rust_function()
        end

        -- Test to make sure chunk return is ignored
        return 1
    "#,
    )
    .exec()?;

    let lua_function = globals.get::<_, Function>("lua_function")?;
    let rust_function = lua.create_function(|_, ()| Ok("hello"))?;

    globals.set("rust_function", rust_function)?;
    assert_eq!(lua_function.call::<_, String>(())?, "hello");

    Ok(())
}

#[test]
<<<<<<< HEAD
=======
fn test_c_function() -> Result<()> {
    let lua = Lua::new();

    unsafe extern "C-unwind" fn c_function(state: *mut mlua::lua_State) -> std::os::raw::c_int {
        let lua = Lua::init_from_ptr(state);
        lua.globals().set("c_function", true).unwrap();
        0
    }

    let func = unsafe { lua.create_c_function(c_function)? };
    func.call(())?;
    assert_eq!(lua.globals().get::<_, bool>("c_function")?, true);

    Ok(())
}

#[cfg(not(feature = "luau"))]
#[test]
>>>>>>> fc159e0c
fn test_dump() -> Result<()> {
    let lua = Lua::new();

    let concat_lua = lua
        .load(r#"function(arg1, arg2) return arg1 .. arg2 end"#)
        .eval::<Function>()?;
    let concat = lua.load(&concat_lua.dump(false)).into_function()?;

    assert_eq!(concat.call::<_, String>(("foo", "bar"))?, "foobar");

    Ok(())
}

#[test]
fn test_function_environment() -> Result<()> {
    let lua = Lua::new();

    // We must not get or set environment for C functions
    let rust_func = lua.create_function(|_, ()| Ok("hello"))?;
    assert_eq!(rust_func.environment(), None);
    assert_eq!(rust_func.set_environment(lua.globals()).ok(), Some(false));

    // Test getting Lua function environment
    lua.globals().set("hello", "global")?;
    let lua_func = lua
        .load(
            r#"
        local t = ""
        return function()
            -- two upvalues
            return t .. hello
        end
    "#,
        )
        .eval::<Function>()?;
    let lua_func2 = lua.load("return hello").into_function()?;
    assert_eq!(lua_func.call::<_, String>(())?, "global");
    assert_eq!(lua_func.environment(), Some(lua.globals()));

    // Test changing the environment
    let env = lua.create_table_from([("hello", "local")])?;
    assert!(lua_func.set_environment(env.clone())?);
    assert_eq!(lua_func.call::<_, String>(())?, "local");
    assert_eq!(lua_func2.call::<_, String>(())?, "global");

    // More complex case
    lua.load(
        r#"
        local number = 15
        function lucky() return tostring("number is "..number) end
        new_env = {
            tostring = function() return tostring(number) end,
        }
    "#,
    )
    .exec()?;
    let lucky = lua.globals().get::<_, Function>("lucky")?;
    assert_eq!(lucky.call::<_, String>(())?, "number is 15");
    let new_env = lua.globals().get::<_, Table>("new_env")?;
    lucky.set_environment(new_env)?;
    assert_eq!(lucky.call::<_, String>(())?, "15");

    // Test inheritance
    let lua_func2 = lua
        .load(r#"return function() return (function() return hello end)() end"#)
        .eval::<Function>()?;
    assert!(lua_func2.set_environment(env.clone())?);
    lua.gc_collect()?;
    assert_eq!(lua_func2.call::<_, String>(())?, "local");

    Ok(())
}

#[test]
fn test_function_info() -> Result<()> {
    let lua = Lua::new();

    let globals = lua.globals();
    lua.load(
        r#"
        function function1()
            return function() end
        end
    "#,
    )
    .set_name("source1")
    .exec()?;

    let function1 = globals.get::<_, Function>("function1")?;
    let function2 = function1.call::<_, Function>(())?;
    let function3 = lua.create_function(|_, ()| Ok(()))?;

    let function1_info = function1.info();
<<<<<<< HEAD
    assert_eq!(function1_info.source, Some(b"source1".to_vec()));
    assert_eq!(function1_info.line_defined, 2);
    assert_eq!(function1_info.last_line_defined, 4);
    assert_eq!(function1_info.what, Some(b"Lua".to_vec()));

    let function2_info = function2.info();
    assert_eq!(function2_info.name, None);
    assert_eq!(function2_info.source, Some(b"source1".to_vec()));
    assert_eq!(function2_info.line_defined, 3);
    assert_eq!(function2_info.last_line_defined, 3);
    assert_eq!(function2_info.what, Some(b"Lua".to_vec()));

    let function3_info = function3.info();
    assert_eq!(function3_info.name, None);
    assert_eq!(function3_info.source, Some(b"=[C]".to_vec()));
    assert_eq!(function3_info.line_defined, -1);
    assert_eq!(function3_info.last_line_defined, -1);
    assert_eq!(function3_info.what, Some(b"C".to_vec()));

    let print_info = globals.get::<_, Function>("print")?.info();
    assert_eq!(print_info.source, Some(b"=[C]".to_vec()));
    assert_eq!(print_info.what, Some(b"C".to_vec()));
    assert_eq!(print_info.line_defined, -1);
=======
    #[cfg(feature = "luau")]
    assert_eq!(function1_info.name.as_deref(), Some("function1"));
    assert_eq!(function1_info.source.as_deref(), Some("source1"));
    assert_eq!(function1_info.line_defined, Some(2));
    #[cfg(not(feature = "luau"))]
    assert_eq!(function1_info.last_line_defined, Some(4));
    #[cfg(feature = "luau")]
    assert_eq!(function1_info.last_line_defined, None);
    assert_eq!(function1_info.what, "Lua");

    let function2_info = function2.info();
    assert_eq!(function2_info.name, None);
    assert_eq!(function2_info.source.as_deref(), Some("source1"));
    assert_eq!(function2_info.line_defined, Some(3));
    #[cfg(not(feature = "luau"))]
    assert_eq!(function2_info.last_line_defined, Some(3));
    #[cfg(feature = "luau")]
    assert_eq!(function2_info.last_line_defined, None);
    assert_eq!(function2_info.what, "Lua");

    let function3_info = function3.info();
    assert_eq!(function3_info.name, None);
    assert_eq!(function3_info.source.as_deref(), Some("=[C]"));
    assert_eq!(function3_info.line_defined, None);
    assert_eq!(function3_info.last_line_defined, None);
    assert_eq!(function3_info.what, "C");

    let print_info = globals.get::<_, Function>("print")?.info();
    #[cfg(feature = "luau")]
    assert_eq!(print_info.name.as_deref(), Some("print"));
    assert_eq!(print_info.source.as_deref(), Some("=[C]"));
    assert_eq!(print_info.what, "C");
    assert_eq!(print_info.line_defined, None);

    Ok(())
}

#[test]
fn test_function_wrap() -> Result<()> {
    use mlua::Error;

    let lua = Lua::new();

    lua.globals()
        .set("f", Function::wrap(|_, s: String| Ok(s)))?;
    lua.load(r#"assert(f("hello") == "hello")"#).exec().unwrap();

    let mut _i = false;
    lua.globals().set(
        "f",
        Function::wrap_mut(move |lua, ()| {
            _i = true;
            lua.globals().get::<_, Function>("f")?.call::<_, ()>(())
        }),
    )?;
    match lua.globals().get::<_, Function>("f")?.call::<_, ()>(()) {
        Err(Error::CallbackError { ref cause, .. }) => match *cause.as_ref() {
            Error::CallbackError { ref cause, .. } => match *cause.as_ref() {
                Error::RecursiveMutCallback { .. } => {}
                ref other => panic!("incorrect result: {other:?}"),
            },
            ref other => panic!("incorrect result: {other:?}"),
        },
        other => panic!("incorrect result: {other:?}"),
    };

    Ok(())
}

#[cfg(all(feature = "unstable", not(feature = "send")))]
#[test]
fn test_owned_function() -> Result<()> {
    let lua = Lua::new();

    let f = lua
        .create_function(|_, ()| Ok("hello, world!"))?
        .into_owned();
    drop(lua);

    // We still should be able to call the function despite Lua is dropped
    let s = f.call::<_, String>(())?;
    assert_eq!(s.to_string_lossy(), "hello, world!");

    Ok(())
}

#[cfg(all(feature = "unstable", not(feature = "send")))]
#[test]
fn test_owned_function_drop() -> Result<()> {
    let rc = std::sync::Arc::new(());

    {
        let lua = Lua::new();

        lua.set_app_data(rc.clone());

        let f1 = lua
            .create_function(|_, ()| Ok("hello, world!"))?
            .into_owned();
        let f2 =
            lua.create_function(move |_, ()| f1.to_ref().call::<_, std::string::String>(()))?;
        assert_eq!(f2.call::<_, String>(())?.to_string_lossy(), "hello, world!");
    }

    // Check that Lua is properly destroyed
    // It works because we collect garbage when Lua goes out of scope
    assert_eq!(std::sync::Arc::strong_count(&rc), 1);
>>>>>>> fc159e0c

    Ok(())
}<|MERGE_RESOLUTION|>--- conflicted
+++ resolved
@@ -1,8 +1,4 @@
-<<<<<<< HEAD
-use rollback_mlua::{Function, Lua, Result, String};
-=======
-use mlua::{Function, Lua, Result, String, Table};
->>>>>>> fc159e0c
+use rollback_mlua::{Function, Lua, Result, String, Table};
 
 #[test]
 fn test_function() -> Result<()> {
@@ -87,27 +83,6 @@
 }
 
 #[test]
-<<<<<<< HEAD
-=======
-fn test_c_function() -> Result<()> {
-    let lua = Lua::new();
-
-    unsafe extern "C-unwind" fn c_function(state: *mut mlua::lua_State) -> std::os::raw::c_int {
-        let lua = Lua::init_from_ptr(state);
-        lua.globals().set("c_function", true).unwrap();
-        0
-    }
-
-    let func = unsafe { lua.create_c_function(c_function)? };
-    func.call(())?;
-    assert_eq!(lua.globals().get::<_, bool>("c_function")?, true);
-
-    Ok(())
-}
-
-#[cfg(not(feature = "luau"))]
-#[test]
->>>>>>> fc159e0c
 fn test_dump() -> Result<()> {
     let lua = Lua::new();
 
@@ -201,49 +176,16 @@
     let function3 = lua.create_function(|_, ()| Ok(()))?;
 
     let function1_info = function1.info();
-<<<<<<< HEAD
-    assert_eq!(function1_info.source, Some(b"source1".to_vec()));
-    assert_eq!(function1_info.line_defined, 2);
-    assert_eq!(function1_info.last_line_defined, 4);
-    assert_eq!(function1_info.what, Some(b"Lua".to_vec()));
-
-    let function2_info = function2.info();
-    assert_eq!(function2_info.name, None);
-    assert_eq!(function2_info.source, Some(b"source1".to_vec()));
-    assert_eq!(function2_info.line_defined, 3);
-    assert_eq!(function2_info.last_line_defined, 3);
-    assert_eq!(function2_info.what, Some(b"Lua".to_vec()));
-
-    let function3_info = function3.info();
-    assert_eq!(function3_info.name, None);
-    assert_eq!(function3_info.source, Some(b"=[C]".to_vec()));
-    assert_eq!(function3_info.line_defined, -1);
-    assert_eq!(function3_info.last_line_defined, -1);
-    assert_eq!(function3_info.what, Some(b"C".to_vec()));
-
-    let print_info = globals.get::<_, Function>("print")?.info();
-    assert_eq!(print_info.source, Some(b"=[C]".to_vec()));
-    assert_eq!(print_info.what, Some(b"C".to_vec()));
-    assert_eq!(print_info.line_defined, -1);
-=======
-    #[cfg(feature = "luau")]
-    assert_eq!(function1_info.name.as_deref(), Some("function1"));
     assert_eq!(function1_info.source.as_deref(), Some("source1"));
     assert_eq!(function1_info.line_defined, Some(2));
-    #[cfg(not(feature = "luau"))]
     assert_eq!(function1_info.last_line_defined, Some(4));
-    #[cfg(feature = "luau")]
-    assert_eq!(function1_info.last_line_defined, None);
     assert_eq!(function1_info.what, "Lua");
 
     let function2_info = function2.info();
     assert_eq!(function2_info.name, None);
     assert_eq!(function2_info.source.as_deref(), Some("source1"));
     assert_eq!(function2_info.line_defined, Some(3));
-    #[cfg(not(feature = "luau"))]
     assert_eq!(function2_info.last_line_defined, Some(3));
-    #[cfg(feature = "luau")]
-    assert_eq!(function2_info.last_line_defined, None);
     assert_eq!(function2_info.what, "Lua");
 
     let function3_info = function3.info();
@@ -254,8 +196,6 @@
     assert_eq!(function3_info.what, "C");
 
     let print_info = globals.get::<_, Function>("print")?.info();
-    #[cfg(feature = "luau")]
-    assert_eq!(print_info.name.as_deref(), Some("print"));
     assert_eq!(print_info.source.as_deref(), Some("=[C]"));
     assert_eq!(print_info.what, "C");
     assert_eq!(print_info.line_defined, None);
@@ -265,7 +205,7 @@
 
 #[test]
 fn test_function_wrap() -> Result<()> {
-    use mlua::Error;
+    use rollback_mlua::Error;
 
     let lua = Lua::new();
 
@@ -333,7 +273,6 @@
     // Check that Lua is properly destroyed
     // It works because we collect garbage when Lua goes out of scope
     assert_eq!(std::sync::Arc::strong_count(&rc), 1);
->>>>>>> fc159e0c
 
     Ok(())
 }