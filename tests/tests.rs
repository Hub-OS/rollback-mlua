--- conflicted
+++ resolved
@@ -1,3 +1,6 @@
+#![allow(clippy::bool_assert_comparison)]
+#![allow(clippy::mutable_key_type)]
+
 use std::collections::HashMap;
 use std::iter::FromIterator;
 use std::panic::{catch_unwind, AssertUnwindSafe};
@@ -680,8 +683,6 @@
 }
 
 #[test]
-<<<<<<< HEAD
-=======
 fn test_registry_value_reuse() -> Result<()> {
     let lua = Lua::new();
 
@@ -704,66 +705,6 @@
 }
 
 #[test]
-fn test_application_data() -> Result<()> {
-    let lua = Lua::new();
-
-    lua.set_app_data("test1");
-    lua.set_app_data(vec!["test2"]);
-
-    // Borrow &str immutably and Vec<&str> mutably
-    let s = lua.app_data_ref::<&str>().unwrap();
-    let mut v = lua.app_data_mut::<Vec<&str>>().unwrap();
-    v.push("test3");
-
-    // Insert of new data or removal should fail now
-    assert!(lua.try_set_app_data::<i32>(123).is_err());
-    match catch_unwind(AssertUnwindSafe(|| lua.set_app_data::<i32>(123))) {
-        Ok(_) => panic!("expected panic"),
-        Err(_) => {}
-    }
-    match catch_unwind(AssertUnwindSafe(|| lua.remove_app_data::<i32>())) {
-        Ok(_) => panic!("expected panic"),
-        Err(_) => {}
-    }
-
-    // Check display and debug impls
-    assert_eq!(format!("{s}"), "test1");
-    assert_eq!(format!("{s:?}"), "\"test1\"");
-
-    // Borrowing immutably and mutably of the same type is not allowed
-    match catch_unwind(AssertUnwindSafe(|| lua.app_data_mut::<&str>().unwrap())) {
-        Ok(_) => panic!("expected panic"),
-        Err(_) => {}
-    }
-    drop((s, v));
-
-    // Test that application data is accessible from anywhere
-    let f = lua.create_function(|lua, ()| {
-        let mut data1 = lua.app_data_mut::<&str>().unwrap();
-        assert_eq!(*data1, "test1");
-        *data1 = "test4";
-
-        let data2 = lua.app_data_ref::<Vec<&str>>().unwrap();
-        assert_eq!(*data2, vec!["test2", "test3"]);
-
-        Ok(())
-    })?;
-    f.call(())?;
-
-    assert_eq!(*lua.app_data_ref::<&str>().unwrap(), "test4");
-    assert_eq!(
-        *lua.app_data_ref::<Vec<&str>>().unwrap(),
-        vec!["test2", "test3"]
-    );
-
-    lua.remove_app_data::<Vec<&str>>();
-    assert!(matches!(lua.app_data_ref::<Vec<&str>>(), None));
-
-    Ok(())
-}
-
-#[test]
->>>>>>> fc159e0c
 fn test_recursion() -> Result<()> {
     let lua = Lua::new();
 
@@ -972,7 +913,7 @@
     env.set("value", 1)?;
     env.set("test", test_1)?;
 
-    lua.load("test()").set_environment(env)?.exec()?;
+    lua.load("test()").set_environment(env).exec()?;
 
     Ok(())
 }
@@ -1012,27 +953,12 @@
     Ok(())
 }
 
-// #[test]
-// fn test_multi_states() -> Result<()> {
-//     let lua = Lua::new();
-//     lua.load_from_std_lib(StdLib::COROUTINE)?;
-
-//     let f = lua.create_function(|_, g: Option<Function>| {
-//         println!("a");
-//         if let Some(g) = g {
-//             g.call(())?;
-//         }
-//         Ok(())
-//     })?;
-//     lua.globals().set("f", f)?;
-
-<<<<<<< HEAD
-//     lua.load("f(function() coroutine.wrap(function() f() end)() end)")
-//         .exec()?;
-
-//     Ok(())
-// }
-=======
+#[test]
+fn test_inspect_stack() -> Result<()> {
+    let lua = Lua::new();
+
+    // Not inside any function
+    assert!(lua.inspect_stack(0).is_none());
     let logline = lua.create_function(|lua, msg: StdString| {
         let debug = lua.inspect_stack(1).unwrap(); // caller
         let source = debug.source().short_src;
@@ -1063,88 +989,68 @@
     Ok(())
 }
 
-#[test]
-fn test_multi_states() -> Result<()> {
-    let lua = Lua::new();
-
-    let f = lua.create_function(|_, g: Option<Function>| {
-        if let Some(g) = g {
-            g.call(())?;
-        }
-        Ok(())
-    })?;
-    lua.globals().set("f", f)?;
-
-    lua.load("f(function() coroutine.wrap(function() f() end)() end)")
-        .exec()?;
-
-    Ok(())
-}
-
-#[test]
-#[cfg(feature = "lua54")]
-fn test_warnings() -> Result<()> {
-    let lua = Lua::new();
-    lua.set_app_data::<Vec<(StdString, bool)>>(Vec::new());
-
-    lua.set_warning_function(|lua, msg, incomplete| {
-        lua.app_data_mut::<Vec<(StdString, bool)>>()
-            .unwrap()
-            .push((msg.to_string(), incomplete));
-        Ok(())
-    });
-
-    lua.warning("native warning ...", true);
-    lua.warning("finish", false);
-    lua.warning("\0", false);
-    lua.load(r#"warn("lua warning", "continue")"#).exec()?;
-
-    lua.remove_warning_function();
-    lua.warning("one more warning", false);
-
-    let messages = lua.app_data_ref::<Vec<(StdString, bool)>>().unwrap();
-    assert_eq!(
-        *messages,
-        vec![
-            ("native warning ...".to_string(), true),
-            ("finish".to_string(), false),
-            ("".to_string(), false),
-            ("lua warning".to_string(), true),
-            ("continue".to_string(), false),
-        ]
-    );
-
-    // Trigger error inside warning
-    lua.set_warning_function(|_, _, _| Err(Error::runtime("warning error")));
-    assert!(matches!(
-        lua.load(r#"warn("test")"#).exec(),
-        Err(Error::CallbackError { cause, .. })
-            if matches!(*cause, Error::RuntimeError(ref err) if err == "warning error")
-    ));
-
-    Ok(())
-}
-
-#[test]
-#[cfg(feature = "luajit")]
-#[should_panic]
-fn test_luajit_cdata() {
-    let lua = unsafe { Lua::unsafe_new() };
-    let _v: Result<Value> = lua
-        .load(
-            r#"
-        local ffi = require("ffi")
-        ffi.cdef[[
-            void *malloc(size_t size);
-            void free(void *ptr);
-        ]]
-        local ptr = ffi.C.malloc(1)
-        ffi.C.free(ptr)
-        return ptr
-    "#,
-        )
-        .eval();
-}
+// #[test]
+// fn test_multi_states() -> Result<()> {
+//     let lua = Lua::new();
+//     lua.load_from_std_lib(StdLib::COROUTINE)?;
+
+//     let f = lua.create_function(|_, g: Option<Function>| {
+//         if let Some(g) = g {
+//             g.call(())?;
+//         }
+//         Ok(())
+//     })?;
+//     lua.globals().set("f", f)?;
+
+//     lua.load("f(function() coroutine.wrap(function() f() end)() end)")
+//         .exec()?;
+
+//     Ok(())
+// }
+
+// #[test]
+// #[cfg(feature = "lua54")]
+// fn test_warnings() -> Result<()> {
+//     let lua = Lua::new();
+//     lua.set_app_data::<Vec<(StdString, bool)>>(Vec::new());
+
+//     lua.set_warning_function(|lua, msg, incomplete| {
+//         lua.app_data_mut::<Vec<(StdString, bool)>>()
+//             .unwrap()
+//             .push((msg.to_string(), incomplete));
+//         Ok(())
+//     });
+
+//     lua.warning("native warning ...", true);
+//     lua.warning("finish", false);
+//     lua.warning("\0", false);
+//     lua.load(r#"warn("lua warning", "continue")"#).exec()?;
+
+//     lua.remove_warning_function();
+//     lua.warning("one more warning", false);
+
+//     let messages = lua.app_data_ref::<Vec<(StdString, bool)>>().unwrap();
+//     assert_eq!(
+//         *messages,
+//         vec![
+//             ("native warning ...".to_string(), true),
+//             ("finish".to_string(), false),
+//             ("".to_string(), false),
+//             ("lua warning".to_string(), true),
+//             ("continue".to_string(), false),
+//         ]
+//     );
+
+//     // Trigger error inside warning
+//     lua.set_warning_function(|_, _, _| Err(Error::runtime("warning error")));
+//     assert!(matches!(
+//         lua.load(r#"warn("test")"#).exec(),
+//         Err(Error::CallbackError { cause, .. })
+//             if matches!(*cause, Error::RuntimeError(ref err) if err == "warning error")
+//     ));
+
+//     Ok(())
+// }
 
 #[test]
 #[cfg(feature = "send")]
@@ -1155,5 +1061,4 @@
     })
     .join()
     .unwrap();
-}
->>>>>>> fc159e0c
+}