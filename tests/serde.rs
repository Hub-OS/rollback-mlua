#![cfg(feature = "serialize")]

use std::collections::HashMap;
use std::error::Error as StdError;

<<<<<<< HEAD
use rollback_mlua::{
    DeserializeOptions, Error, Lua, LuaSerdeExt, Result as LuaResult, SerializeOptions, Value,
=======
use mlua::{
    DeserializeOptions, Error, ExternalResult, Lua, LuaSerdeExt, Result as LuaResult,
    SerializeOptions, UserData, Value,
>>>>>>> fc159e0c
};
use serde::{Deserialize, Serialize};

#[test]
<<<<<<< HEAD
fn test_serialize() -> Result<(), Box<dyn std::error::Error>> {
=======
fn test_serialize() -> Result<(), Box<dyn StdError>> {
    #[derive(Serialize)]
    struct MyUserData(i64, String);

    impl UserData for MyUserData {}

>>>>>>> fc159e0c
    let lua = Lua::new();
    let globals = lua.globals();

    let empty_array = lua.create_table()?;
    empty_array.set_metatable(Some(lua.array_metatable()));
    globals.set("empty_array", empty_array)?;

    let val = lua
        .load(
            r#"
        {
            _bool = true,
            _integer = 123,
            _number = 321.99,
            _string = "test string serialization",
            _table_arr = {nil, "value 1", nil, "value 2", {}},
            _table_map = {["table"] = "map"},
            _bytes = "\240\040\140\040",
            _empty_map = {},
            _empty_array = empty_array,
        }
    "#,
        )
        .eval::<Value>()?;

    let json = serde_json::json!({
        "_bool": true,
        "_integer": 123,
        "_number": 321.99,
        "_string": "test string serialization",
        "_table_arr": [null, "value 1", null, "value 2", {}],
        "_table_map": {"table": "map"},
        "_bytes": [240, 40, 140, 40],
        "_empty_map": {},
        "_empty_array": [],
    });

    assert_eq!(serde_json::to_value(&val)?, json);

    // Test to-from loop
    let val = lua.to_value(&json)?;
    let expected_json = lua.from_value::<serde_json::Value>(val)?;
    assert_eq!(expected_json, json);

    Ok(())
}

#[test]
<<<<<<< HEAD
fn test_serialize_failure() -> Result<(), Box<dyn std::error::Error>> {
=======
fn test_serialize_in_scope() -> LuaResult<()> {
    #[derive(Serialize, Clone)]
    struct MyUserData(i64, String);

    impl UserData for MyUserData {}

    let lua = Lua::new();
    lua.scope(|scope| {
        let ud = scope.create_ser_userdata(MyUserData(-5, "test userdata".into()))?;
        assert_eq!(
            serde_json::to_value(&ud).unwrap(),
            serde_json::json!((-5, "test userdata"))
        );
        Ok(())
    })?;

    lua.scope(|scope| {
        let ud = scope.create_ser_userdata(MyUserData(-5, "test userdata".into()))?;
        lua.globals().set("ud", ud)
    })?;
    let val = lua.load("ud").eval::<Value>()?;
    match serde_json::to_value(&val) {
        Ok(v) => panic!("expected destructed error, got {}", v),
        Err(e) if e.to_string().contains("destructed") => {}
        Err(e) => panic!("expected destructed error, got {}", e),
    }

    struct MyUserDataRef<'a>(&'a ());

    impl<'a> UserData for MyUserDataRef<'a> {}

    lua.scope(|scope| {
        let ud = scope.create_nonstatic_userdata(MyUserDataRef(&()))?;
        match serde_json::to_value(&ud) {
            Ok(v) => panic!("expected serialization error, got {}", v),
            Err(serde_json::Error { .. }) => {}
        };
        Ok(())
    })?;

    Ok(())
}

#[test]
fn test_serialize_failure() -> Result<(), Box<dyn StdError>> {
    #[derive(Serialize)]
    struct MyUserData(i64);

    impl UserData for MyUserData {}

>>>>>>> fc159e0c
    let lua = Lua::new();

    let func = lua.create_function(|_, _: ()| Ok(()))?;
    match serde_json::to_value(&Value::Function(func.clone())) {
        Ok(v) => panic!("expected serialization error, got {}", v),
        Err(serde_json::Error { .. }) => {}
    }

<<<<<<< HEAD
=======
    let thr = lua.create_thread(func)?;
    match serde_json::to_value(&Value::Thread(thr)) {
        Ok(v) => panic!("expected serialization error, got {}", v),
        Err(serde_json::Error { .. }) => {}
    }

    Ok(())
}

#[cfg(all(feature = "luau", not(feature = "luau-vector4")))]
#[test]
fn test_serialize_vector() -> Result<(), Box<dyn StdError>> {
    let lua = Lua::new();

    let globals = lua.globals();
    globals.set(
        "vector",
        lua.create_function(|_, (x, y, z)| Ok(mlua::Vector::new(x, y, z)))?,
    )?;

    let val = lua.load("{_vector = vector(1, 2, 3)}").eval::<Value>()?;
    let json = serde_json::json!({
        "_vector": [1.0, 2.0, 3.0],
    });
    assert_eq!(serde_json::to_value(&val)?, json);

    let expected_json = lua.from_value::<serde_json::Value>(val)?;
    assert_eq!(expected_json, json);

>>>>>>> fc159e0c
    Ok(())
}

#[cfg(feature = "luau-vector4")]
#[test]
fn test_serialize_vector() -> Result<(), Box<dyn StdError>> {
    let lua = Lua::new();

    let globals = lua.globals();
    globals.set(
        "vector",
        lua.create_function(|_, (x, y, z, w)| Ok(mlua::Vector::new(x, y, z, w)))?,
    )?;

    let val = lua.load("{_vector = vector(1, 2, 3, 4)}").eval::<Value>()?;
    let json = serde_json::json!({
        "_vector": [1.0, 2.0, 3.0, 4.0],
    });
    assert_eq!(serde_json::to_value(&val)?, json);

    let expected_json = lua.from_value::<serde_json::Value>(val)?;
    assert_eq!(expected_json, json);

    Ok(())
}

#[test]
fn test_serialize_sorted() -> LuaResult<()> {
    let lua = Lua::new();

    let globals = lua.globals();
    globals.set("null", lua.null())?;

    let empty_array = lua.create_table()?;
    empty_array.set_metatable(Some(lua.array_metatable()));
    globals.set("empty_array", empty_array)?;

    let value = lua
        .load(
            r#"
        {
            _bool = true,
            _integer = 123,
            _number = 321.99,
            _string = "test string serialization",
            _table_arr = {nil, "value 1", nil, "value 2", {}},
            _table_map = {["table"] = "map", ["null"] = null},
            _bytes = "\240\040\140\040",
            _null = null,
            _empty_map = {},
            _empty_array = empty_array,
        }
    "#,
        )
        .eval::<Value>()?;

    let json = serde_json::to_string(&value.to_serializable().sort_keys(true)).unwrap();
    assert_eq!(
        json,
        r#"{"_bool":true,"_bytes":[240,40,140,40],"_empty_array":[],"_empty_map":{},"_integer":123,"_null":null,"_number":321.99,"_string":"test string serialization","_table_arr":[null,"value 1",null,"value 2",{}],"_table_map":{"null":null,"table":"map"}}"#
    );

    Ok(())
}

#[test]
fn test_serialize_globals() -> LuaResult<()> {
    let lua = Lua::new();

    let globals = Value::Table(lua.globals());

    // By default it should not work
    if let Ok(v) = serde_json::to_value(&globals) {
        panic!("expected serialization error, got {v:?}");
    }

    // It should work with `deny_recursive_tables` and `deny_unsupported_types` disabled
    if let Err(err) = serde_json::to_value(
        globals
            .to_serializable()
            .deny_recursive_tables(false)
            .deny_unsupported_types(false),
    ) {
        panic!("expected no errors, got {err:?}");
    }

    Ok(())
}

#[test]
fn test_to_value_struct() -> LuaResult<()> {
    let lua = Lua::new();
    let globals = lua.globals();

    #[derive(Serialize)]
    struct Test {
        name: String,
        key: i64,
        data: Option<bool>,
    }

    let test = Test {
        name: "alex".to_string(),
        key: -16,
        data: None,
    };

    globals.set("value", lua.to_value(&test)?)?;
    lua.load(
        r#"
            assert(value["name"] == "alex")
            assert(value["key"] == -16)
            assert(value["data"] == null)
        "#,
    )
    .exec()
}

#[test]
fn test_to_value_enum() -> LuaResult<()> {
    let lua = Lua::new();
    let globals = lua.globals();

    #[derive(Serialize)]
    enum E {
        Unit,
        Integer(u32),
        Tuple(u32, u32),
        Struct { a: u32 },
    }

    let u = E::Unit;
    globals.set("value", lua.to_value(&u)?)?;
    lua.load(r#"assert(value == "Unit")"#).exec()?;

    let n = E::Integer(1);
    globals.set("value", lua.to_value(&n)?)?;
    lua.load(r#"assert(value["Integer"] == 1)"#).exec()?;

    let t = E::Tuple(1, 2);
    globals.set("value", lua.to_value(&t)?)?;
    lua.load(
        r#"
            assert(value["Tuple"][1] == 1)
            assert(value["Tuple"][2] == 2)
        "#,
    )
    .exec()?;

    let s = E::Struct { a: 1 };
    globals.set("value", lua.to_value(&s)?)?;
    lua.load(r#"assert(value["Struct"]["a"] == 1)"#).exec()?;
    Ok(())
}

#[test]
fn test_to_value_with_options() -> Result<(), Box<dyn StdError>> {
    let lua = Lua::new();
    let globals = lua.globals();

    // set_array_metatable
    let data = lua.to_value_with(
        &Vec::<i32>::new(),
        SerializeOptions::new().set_array_metatable(false),
    )?;
    globals.set("data", data)?;
    lua.load(
        r#"
        assert(type(data) == "table" and #data == 0)
        assert(getmetatable(data) == nil)
    "#,
    )
    .exec()?;

    #[derive(Serialize)]
    struct UnitStruct;

    #[derive(Serialize)]
    struct MyData {
        map: HashMap<&'static str, Option<i32>>,
        unit: (),
        unitstruct: UnitStruct,
    }

    // serialize_none_to_null
    let mut map = HashMap::new();
    map.insert("key", None);
    let mydata = MyData {
        map,
        unit: (),
        unitstruct: UnitStruct,
    };
    let data2 = lua.to_value(&mydata)?;
    globals.set("data2", data2)?;
    lua.load(
        r#"
        assert(data2.map.key == nil)
        assert(data2.unit == null)
        assert(data2.unitstruct == null)
    "#,
    )
    .exec()?;

    // serialize_unit_to_null
    let data3 = lua.to_value(&mydata)?;
    globals.set("data3", data3)?;
    lua.load(
        r#"
        assert(data3.map.key == null)
        assert(data3.unit == nil)
        assert(data3.unitstruct == nil)
    "#,
    )
    .exec()?;

    Ok(())
}

#[test]
fn test_from_value_nested_tables() -> Result<(), Box<dyn StdError>> {
    let lua = Lua::new();

    let value = lua
        .load(
            r#"
            local table_a = {a = "a"}
            local table_b = {"b"}
            return {
                a = table_a,
                b = {table_b, table_b},
                ab = {a = table_a, b = table_b}
            }
        "#,
        )
        .eval::<Value>()?;
    let got = lua.from_value::<serde_json::Value>(value)?;
    assert_eq!(
        got,
        serde_json::json!({
            "a": {"a": "a"},
            "b": [["b"], ["b"]],
            "ab": {"a": {"a": "a"}, "b": ["b"]},
        })
    );

    Ok(())
}

#[test]
fn test_from_value_struct() -> Result<(), Box<dyn StdError>> {
    let lua = Lua::new();

    #[derive(Deserialize, PartialEq, Debug)]
    struct Test {
        int: u32,
        seq: Vec<String>,
        map: HashMap<i32, i32>,
        empty: Vec<()>,
        tuple: (u8, u8, u8),
    }

    let value = lua
        .load(
            r#"
            {
                int = 1,
                seq = {"a", "b"},
                map = {2, [4] = 1},
                empty = {},
                tuple = {10, 20, 30},
            }
        "#,
        )
        .eval::<Value>()?;
    let got = lua.from_value(value)?;
    assert_eq!(
        Test {
            int: 1,
            seq: vec!["a".into(), "b".into()],
            map: vec![(1, 2), (4, 1)].into_iter().collect(),
            empty: vec![],
            tuple: (10, 20, 30),
        },
        got
    );

    Ok(())
}

#[test]
fn test_from_value_newtype_struct() -> Result<(), Box<dyn StdError>> {
    let lua = Lua::new();

    #[derive(Deserialize, PartialEq, Debug)]
    struct Test(f64);

    let got = lua.from_value(Value::Number(123.456))?;
    assert_eq!(Test(123.456), got);

    Ok(())
}

#[test]
fn test_from_value_enum() -> Result<(), Box<dyn StdError>> {
    let lua = Lua::new();
    lua.globals().set("null", lua.null())?;

    #[derive(Deserialize, PartialEq, Debug)]
    struct UnitStruct;

    #[derive(Deserialize, PartialEq, Debug)]
    enum E<T = ()> {
        Unit,
        Integer(u32),
        Tuple(u32, u32),
        Struct { a: u32 },
        Wrap(T),
    }

    let value = lua.load(r#""Unit""#).eval()?;
    let got: E = lua.from_value(value)?;
    assert_eq!(E::Unit, got);

    let value = lua.load(r#"{Integer = 1}"#).eval()?;
    let got: E = lua.from_value(value)?;
    assert_eq!(E::Integer(1), got);

    let value = lua.load(r#"{Tuple = {1, 2}}"#).eval()?;
    let got: E = lua.from_value(value)?;
    assert_eq!(E::Tuple(1, 2), got);

    let value = lua.load(r#"{Struct = {a = 3}}"#).eval()?;
    let got: E = lua.from_value(value)?;
    assert_eq!(E::Struct { a: 3 }, got);

    let value = lua.load(r#"{Wrap = null}"#).eval()?;
    let got = lua.from_value(value)?;
    assert_eq!(E::Wrap(UnitStruct), got);

    let value = lua.load(r#"{Wrap = null}"#).eval()?;
    let got = lua.from_value(value)?;
    assert_eq!(E::Wrap(()), got);

    Ok(())
}

#[test]
fn test_from_value_enum_untagged() -> Result<(), Box<dyn StdError>> {
    let lua = Lua::new();

    #[derive(Deserialize, PartialEq, Debug)]
    #[serde(untagged)]
    enum Eut {
        Unit,
        Integer(u64),
        Tuple(u32, u32),
        Struct { a: u32 },
    }

    let value = lua.load(r#"null"#).eval()?;
    let got = lua.from_value(value)?;
    assert_eq!(Eut::Unit, got);

    let value = lua.load(r#"1"#).eval()?;
    let got = lua.from_value(value)?;
    assert_eq!(Eut::Integer(1), got);

    let value = lua.load(r#"{3, 1}"#).eval()?;
    let got = lua.from_value(value)?;
    assert_eq!(Eut::Tuple(3, 1), got);

    let value = lua.load(r#"{a = 10}"#).eval()?;
    let got = lua.from_value(value)?;
    assert_eq!(Eut::Struct { a: 10 }, got);

    let value = lua.load(r#"{b = 12}"#).eval()?;
    match lua.from_value::<Eut>(value) {
        Ok(v) => panic!("expected Error::DeserializeError, got {:?}", v),
        Err(Error::DeserializeError(_)) => {}
        Err(e) => panic!("expected Error::DeserializeError, got {}", e),
    }

    Ok(())
}

#[test]
fn test_from_value_with_options() -> Result<(), Box<dyn StdError>> {
    let lua = Lua::new();

    // Deny unsupported types by default
    let value = Value::Function(lua.create_function(|_, ()| Ok(()))?);
    match lua.from_value::<Option<String>>(value) {
        Ok(v) => panic!("expected deserialization error, got {:?}", v),
        Err(Error::DeserializeError(err)) => {
            assert!(err.contains("unsupported value type"))
        }
        Err(err) => panic!("expected `DeserializeError` error, got {:?}", err),
    };

    // Allow unsupported types
    let value = Value::Function(lua.create_function(|_, ()| Ok(()))?);
    let options = DeserializeOptions::new().deny_unsupported_types(false);
    assert_eq!(lua.from_value_with::<()>(value, options)?, ());

    // Allow unsupported types (in a table seq)
    let value = lua.load(r#"{"a", "b", function() end, "c"}"#).eval()?;
    let options = DeserializeOptions::new().deny_unsupported_types(false);
    assert_eq!(
        lua.from_value_with::<Vec<String>>(value, options)?,
        vec!["a".to_string(), "b".to_string(), "c".to_string()]
    );

    // Deny recursive tables by default
    let value = lua.load(r#"local t = {}; t.t = t; return t"#).eval()?;
    match lua.from_value::<HashMap<String, Option<String>>>(value) {
        Ok(v) => panic!("expected deserialization error, got {:?}", v),
        Err(Error::DeserializeError(err)) => {
            assert!(err.contains("recursive table detected"))
        }
        Err(err) => panic!("expected `DeserializeError` error, got {:?}", err),
    };

    // Check recursion when using `Serialize` impl
    let t = lua.create_table()?;
    t.set("t", t.clone())?;
    assert!(serde_json::to_string(&t).is_err());

    // Serialize Lua globals table
    #[derive(Debug, Deserialize)]
    struct Globals {
        hello: String,
    }
    let options = DeserializeOptions::new()
        .deny_unsupported_types(false)
        .deny_recursive_tables(false);
    lua.load(r#"hello = "world""#).exec()?;
    let globals: Globals = lua.from_value_with(Value::Table(lua.globals()), options)?;
    assert_eq!(globals.hello, "world");

    Ok(())
}

#[test]
fn test_from_value_userdata() -> Result<(), Box<dyn StdError>> {
    let lua = Lua::new();

    // Tuple struct
    #[derive(Serialize, Deserialize)]
    struct MyUserData(i64, String);

    impl UserData for MyUserData {}

    let ud = lua.create_ser_userdata(MyUserData(123, "test userdata".into()))?;

    match lua.from_value::<MyUserData>(Value::UserData(ud)) {
        Ok(_) => {}
        Err(err) => panic!("expected no errors, got {err:?}"),
    };

    // Newtype struct
    #[derive(Serialize, Deserialize)]
    struct NewtypeUserdata(String);

    impl UserData for NewtypeUserdata {}

    let ud = lua.create_ser_userdata(NewtypeUserdata("newtype userdata".into()))?;

    match lua.from_value::<NewtypeUserdata>(Value::UserData(ud)) {
        Ok(_) => {}
        Err(err) => panic!("expected no errors, got {err:?}"),
    };

    // Option
    #[derive(Serialize, Deserialize)]
    struct UnitUserdata;

    impl UserData for UnitUserdata {}

    let ud = lua.create_ser_userdata(UnitUserdata)?;

    match lua.from_value::<Option<()>>(Value::UserData(ud)) {
        Ok(Some(_)) => {}
        Ok(_) => panic!("expected `Some`, got `None`"),
        Err(err) => panic!("expected no errors, got {err:?}"),
    };

    // Destructed userdata with skip option
    let ud = lua.create_ser_userdata(NewtypeUserdata("newtype userdata".into()))?;
    let _ = ud.take::<NewtypeUserdata>()?;

    match lua.from_value_with::<()>(
        Value::UserData(ud),
        DeserializeOptions::new().deny_unsupported_types(false),
    ) {
        Ok(_) => {}
        Err(err) => panic!("expected no errors, got {err:?}"),
    };

    Ok(())
}

#[test]
fn test_from_value_sorted() -> Result<(), Box<dyn StdError>> {
    let lua = Lua::new();

    let to_json = lua.create_function(|lua, value| {
        let json_value: serde_json::Value =
            lua.from_value_with(value, DeserializeOptions::new().sort_keys(true))?;
        serde_json::to_string(&json_value).into_lua_err()
    })?;
    lua.globals().set("to_json", to_json)?;

    lua.load(
        r#"
        local json = to_json({c = 3, b = 2, hello = "world", x = {1}, ["0a"] = {z = "z", d = "d"}})
        assert(json == '{"0a":{"d":"d","z":"z"},"b":2,"c":3,"hello":"world","x":[1]}', "invalid json")
    "#,
    )
    .exec()
    .unwrap();

    Ok(())
}<|MERGE_RESOLUTION|>--- conflicted
+++ resolved
@@ -3,30 +3,18 @@
 use std::collections::HashMap;
 use std::error::Error as StdError;
 
-<<<<<<< HEAD
 use rollback_mlua::{
-    DeserializeOptions, Error, Lua, LuaSerdeExt, Result as LuaResult, SerializeOptions, Value,
-=======
-use mlua::{
     DeserializeOptions, Error, ExternalResult, Lua, LuaSerdeExt, Result as LuaResult,
-    SerializeOptions, UserData, Value,
->>>>>>> fc159e0c
+    SerializeOptions, Value,
 };
 use serde::{Deserialize, Serialize};
 
 #[test]
-<<<<<<< HEAD
-fn test_serialize() -> Result<(), Box<dyn std::error::Error>> {
-=======
 fn test_serialize() -> Result<(), Box<dyn StdError>> {
-    #[derive(Serialize)]
-    struct MyUserData(i64, String);
-
-    impl UserData for MyUserData {}
-
->>>>>>> fc159e0c
     let lua = Lua::new();
     let globals = lua.globals();
+
+    globals.set("null", lua.null())?;
 
     let empty_array = lua.create_table()?;
     empty_array.set_metatable(Some(lua.array_metatable()));
@@ -41,8 +29,9 @@
             _number = 321.99,
             _string = "test string serialization",
             _table_arr = {nil, "value 1", nil, "value 2", {}},
-            _table_map = {["table"] = "map"},
+            _table_map = {["table"] = "map", ["null"] = null},
             _bytes = "\240\040\140\040",
+            _null = null,
             _empty_map = {},
             _empty_array = empty_array,
         }
@@ -56,8 +45,9 @@
         "_number": 321.99,
         "_string": "test string serialization",
         "_table_arr": [null, "value 1", null, "value 2", {}],
-        "_table_map": {"table": "map"},
+        "_table_map": {"table": "map", "null": null},
         "_bytes": [240, 40, 140, 40],
+        "_null": null,
         "_empty_map": {},
         "_empty_array": [],
     });
@@ -72,61 +62,52 @@
     Ok(())
 }
 
-#[test]
-<<<<<<< HEAD
-fn test_serialize_failure() -> Result<(), Box<dyn std::error::Error>> {
-=======
-fn test_serialize_in_scope() -> LuaResult<()> {
-    #[derive(Serialize, Clone)]
-    struct MyUserData(i64, String);
-
-    impl UserData for MyUserData {}
-
-    let lua = Lua::new();
-    lua.scope(|scope| {
-        let ud = scope.create_ser_userdata(MyUserData(-5, "test userdata".into()))?;
-        assert_eq!(
-            serde_json::to_value(&ud).unwrap(),
-            serde_json::json!((-5, "test userdata"))
-        );
-        Ok(())
-    })?;
-
-    lua.scope(|scope| {
-        let ud = scope.create_ser_userdata(MyUserData(-5, "test userdata".into()))?;
-        lua.globals().set("ud", ud)
-    })?;
-    let val = lua.load("ud").eval::<Value>()?;
-    match serde_json::to_value(&val) {
-        Ok(v) => panic!("expected destructed error, got {}", v),
-        Err(e) if e.to_string().contains("destructed") => {}
-        Err(e) => panic!("expected destructed error, got {}", e),
-    }
-
-    struct MyUserDataRef<'a>(&'a ());
-
-    impl<'a> UserData for MyUserDataRef<'a> {}
-
-    lua.scope(|scope| {
-        let ud = scope.create_nonstatic_userdata(MyUserDataRef(&()))?;
-        match serde_json::to_value(&ud) {
-            Ok(v) => panic!("expected serialization error, got {}", v),
-            Err(serde_json::Error { .. }) => {}
-        };
-        Ok(())
-    })?;
-
-    Ok(())
-}
+// #[test]
+// fn test_serialize_in_scope() -> LuaResult<()> {
+//     #[derive(Serialize, Clone)]
+//     struct MyUserData(i64, String);
+
+//     impl UserData for MyUserData {}
+
+//     let lua = Lua::new();
+//     lua.scope(|scope| {
+//         let ud = scope.create_ser_userdata(MyUserData(-5, "test userdata".into()))?;
+//         assert_eq!(
+//             serde_json::to_value(&ud).unwrap(),
+//             serde_json::json!((-5, "test userdata"))
+//         );
+//         Ok(())
+//     })?;
+
+//     lua.scope(|scope| {
+//         let ud = scope.create_ser_userdata(MyUserData(-5, "test userdata".into()))?;
+//         lua.globals().set("ud", ud)
+//     })?;
+//     let val = lua.load("ud").eval::<Value>()?;
+//     match serde_json::to_value(&val) {
+//         Ok(v) => panic!("expected destructed error, got {}", v),
+//         Err(e) if e.to_string().contains("destructed") => {}
+//         Err(e) => panic!("expected destructed error, got {}", e),
+//     }
+
+//     struct MyUserDataRef<'a>(&'a ());
+
+//     impl<'a> UserData for MyUserDataRef<'a> {}
+
+//     lua.scope(|scope| {
+//         let ud = scope.create_nonstatic_userdata(MyUserDataRef(&()))?;
+//         match serde_json::to_value(&ud) {
+//             Ok(v) => panic!("expected serialization error, got {}", v),
+//             Err(serde_json::Error { .. }) => {}
+//         };
+//         Ok(())
+//     })?;
+
+//     Ok(())
+// }
 
 #[test]
 fn test_serialize_failure() -> Result<(), Box<dyn StdError>> {
-    #[derive(Serialize)]
-    struct MyUserData(i64);
-
-    impl UserData for MyUserData {}
-
->>>>>>> fc159e0c
     let lua = Lua::new();
 
     let func = lua.create_function(|_, _: ()| Ok(()))?;
@@ -135,38 +116,6 @@
         Err(serde_json::Error { .. }) => {}
     }
 
-<<<<<<< HEAD
-=======
-    let thr = lua.create_thread(func)?;
-    match serde_json::to_value(&Value::Thread(thr)) {
-        Ok(v) => panic!("expected serialization error, got {}", v),
-        Err(serde_json::Error { .. }) => {}
-    }
-
-    Ok(())
-}
-
-#[cfg(all(feature = "luau", not(feature = "luau-vector4")))]
-#[test]
-fn test_serialize_vector() -> Result<(), Box<dyn StdError>> {
-    let lua = Lua::new();
-
-    let globals = lua.globals();
-    globals.set(
-        "vector",
-        lua.create_function(|_, (x, y, z)| Ok(mlua::Vector::new(x, y, z)))?,
-    )?;
-
-    let val = lua.load("{_vector = vector(1, 2, 3)}").eval::<Value>()?;
-    let json = serde_json::json!({
-        "_vector": [1.0, 2.0, 3.0],
-    });
-    assert_eq!(serde_json::to_value(&val)?, json);
-
-    let expected_json = lua.from_value::<serde_json::Value>(val)?;
-    assert_eq!(expected_json, json);
-
->>>>>>> fc159e0c
     Ok(())
 }
 
@@ -260,6 +209,7 @@
 fn test_to_value_struct() -> LuaResult<()> {
     let lua = Lua::new();
     let globals = lua.globals();
+    globals.set("null", lua.null())?;
 
     #[derive(Serialize)]
     struct Test {
@@ -326,6 +276,7 @@
 fn test_to_value_with_options() -> Result<(), Box<dyn StdError>> {
     let lua = Lua::new();
     let globals = lua.globals();
+    globals.set("null", lua.null())?;
 
     // set_array_metatable
     let data = lua.to_value_with(
@@ -359,7 +310,10 @@
         unit: (),
         unitstruct: UnitStruct,
     };
-    let data2 = lua.to_value(&mydata)?;
+    let data2 = lua.to_value_with(
+        &mydata,
+        SerializeOptions::new().serialize_none_to_null(false),
+    )?;
     globals.set("data2", data2)?;
     lua.load(
         r#"
@@ -371,7 +325,10 @@
     .exec()?;
 
     // serialize_unit_to_null
-    let data3 = lua.to_value(&mydata)?;
+    let data3 = lua.to_value_with(
+        &mydata,
+        SerializeOptions::new().serialize_unit_to_null(false),
+    )?;
     globals.set("data3", data3)?;
     lua.load(
         r#"
@@ -569,7 +526,7 @@
     // Allow unsupported types
     let value = Value::Function(lua.create_function(|_, ()| Ok(()))?);
     let options = DeserializeOptions::new().deny_unsupported_types(false);
-    assert_eq!(lua.from_value_with::<()>(value, options)?, ());
+    lua.from_value_with::<()>(value, options)?;
 
     // Allow unsupported types (in a table seq)
     let value = lua.load(r#"{"a", "b", function() end, "c"}"#).eval()?;
@@ -609,64 +566,64 @@
     Ok(())
 }
 
-#[test]
-fn test_from_value_userdata() -> Result<(), Box<dyn StdError>> {
-    let lua = Lua::new();
-
-    // Tuple struct
-    #[derive(Serialize, Deserialize)]
-    struct MyUserData(i64, String);
-
-    impl UserData for MyUserData {}
-
-    let ud = lua.create_ser_userdata(MyUserData(123, "test userdata".into()))?;
-
-    match lua.from_value::<MyUserData>(Value::UserData(ud)) {
-        Ok(_) => {}
-        Err(err) => panic!("expected no errors, got {err:?}"),
-    };
-
-    // Newtype struct
-    #[derive(Serialize, Deserialize)]
-    struct NewtypeUserdata(String);
-
-    impl UserData for NewtypeUserdata {}
-
-    let ud = lua.create_ser_userdata(NewtypeUserdata("newtype userdata".into()))?;
-
-    match lua.from_value::<NewtypeUserdata>(Value::UserData(ud)) {
-        Ok(_) => {}
-        Err(err) => panic!("expected no errors, got {err:?}"),
-    };
-
-    // Option
-    #[derive(Serialize, Deserialize)]
-    struct UnitUserdata;
-
-    impl UserData for UnitUserdata {}
-
-    let ud = lua.create_ser_userdata(UnitUserdata)?;
-
-    match lua.from_value::<Option<()>>(Value::UserData(ud)) {
-        Ok(Some(_)) => {}
-        Ok(_) => panic!("expected `Some`, got `None`"),
-        Err(err) => panic!("expected no errors, got {err:?}"),
-    };
-
-    // Destructed userdata with skip option
-    let ud = lua.create_ser_userdata(NewtypeUserdata("newtype userdata".into()))?;
-    let _ = ud.take::<NewtypeUserdata>()?;
-
-    match lua.from_value_with::<()>(
-        Value::UserData(ud),
-        DeserializeOptions::new().deny_unsupported_types(false),
-    ) {
-        Ok(_) => {}
-        Err(err) => panic!("expected no errors, got {err:?}"),
-    };
-
-    Ok(())
-}
+// #[test]
+// fn test_from_value_userdata() -> Result<(), Box<dyn StdError>> {
+//     let lua = Lua::new();
+
+//     // Tuple struct
+//     #[derive(Serialize, Deserialize)]
+//     struct MyUserData(i64, String);
+
+//     impl UserData for MyUserData {}
+
+//     let ud = lua.create_ser_userdata(MyUserData(123, "test userdata".into()))?;
+
+//     match lua.from_value::<MyUserData>(Value::UserData(ud)) {
+//         Ok(_) => {}
+//         Err(err) => panic!("expected no errors, got {err:?}"),
+//     };
+
+//     // Newtype struct
+//     #[derive(Serialize, Deserialize)]
+//     struct NewtypeUserdata(String);
+
+//     impl UserData for NewtypeUserdata {}
+
+//     let ud = lua.create_ser_userdata(NewtypeUserdata("newtype userdata".into()))?;
+
+//     match lua.from_value::<NewtypeUserdata>(Value::UserData(ud)) {
+//         Ok(_) => {}
+//         Err(err) => panic!("expected no errors, got {err:?}"),
+//     };
+
+//     // Option
+//     #[derive(Serialize, Deserialize)]
+//     struct UnitUserdata;
+
+//     impl UserData for UnitUserdata {}
+
+//     let ud = lua.create_ser_userdata(UnitUserdata)?;
+
+//     match lua.from_value::<Option<()>>(Value::UserData(ud)) {
+//         Ok(Some(_)) => {}
+//         Ok(_) => panic!("expected `Some`, got `None`"),
+//         Err(err) => panic!("expected no errors, got {err:?}"),
+//     };
+
+//     // Destructed userdata with skip option
+//     let ud = lua.create_ser_userdata(NewtypeUserdata("newtype userdata".into()))?;
+//     let _ = ud.take::<NewtypeUserdata>()?;
+
+//     match lua.from_value_with::<()>(
+//         Value::UserData(ud),
+//         DeserializeOptions::new().deny_unsupported_types(false),
+//     ) {
+//         Ok(_) => {}
+//         Err(err) => panic!("expected no errors, got {err:?}"),
+//     };
+
+//     Ok(())
+// }
 
 #[test]
 fn test_from_value_sorted() -> Result<(), Box<dyn StdError>> {
