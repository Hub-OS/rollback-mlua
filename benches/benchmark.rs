use criterion::{criterion_group, criterion_main, BatchSize, Criterion};
use std::time::Duration;

use rollback_mlua::prelude::*;

const ROLLBACK_VM_MEMORY: usize = 1 * 1024 * 1024; // 1 MiB

fn collect_gc_twice(lua: &Lua) {
    lua.gc_collect().unwrap();
    lua.gc_collect().unwrap();
}

fn snapshots(c: &mut Criterion) {
    let mut lua = Lua::new_rollback(ROLLBACK_VM_MEMORY, 5);

    c.bench_function("snapshot", |b| {
        b.iter(|| {
            lua.globals();
            lua.snap()
        });
    });
}

fn rollback(c: &mut Criterion) {
    let mut lua = Lua::new_rollback(ROLLBACK_VM_MEMORY, 5);
    lua.snap();

    c.bench_function("rollback", |b| {
        b.iter(|| {
            lua.globals();
            lua.rollback(1)
        });
    });
}

fn create_table(c: &mut Criterion) {
    let lua = Lua::new();

    c.bench_function("create [table empty]", |b| {
        b.iter_batched(
            || collect_gc_twice(&lua),
            |_| {
                lua.create_table().unwrap();
            },
            BatchSize::SmallInput,
        );
    });
}

fn create_array(c: &mut Criterion) {
    let lua = Lua::new();

    c.bench_function("create [array] 10", |b| {
        b.iter_batched(
            || collect_gc_twice(&lua),
            |_| {
                let table = lua.create_table().unwrap();
                for i in 1..=10 {
                    table.set(i, i).unwrap();
                }
            },
            BatchSize::SmallInput,
        );
    });
}

fn create_string_table(c: &mut Criterion) {
    let lua = Lua::new();

    c.bench_function("create [table string] 10", |b| {
        b.iter_batched(
            || collect_gc_twice(&lua),
            |_| {
                let table = lua.create_table().unwrap();
                for &s in &["1", "2", "3", "4", "5", "6", "7", "8", "9", "10"] {
                    let s = lua.create_string(s).unwrap();
                    table.set(s.clone(), s).unwrap();
                }
            },
            BatchSize::SmallInput,
        );
    });
}

fn table_get_set(c: &mut Criterion) {
    let lua = Lua::new();

    let table = lua.create_table().unwrap();

    c.bench_function("table raw_get and raw_set [10]", |b| {
        b.iter_batched(
            || {
                collect_gc_twice(&lua);
                table.clear().unwrap();
            },
            |_| {
                for (i, &s) in ["a", "b", "c", "d", "e", "f", "g", "h", "i", "j"]
                    .iter()
                    .enumerate()
                {
                    table.raw_set(s, i).unwrap();
                    assert_eq!(table.raw_get::<_, usize>(s).unwrap(), i);
                }
            },
            BatchSize::SmallInput,
        );
    });
}

fn create_function(c: &mut Criterion) {
    let lua = Lua::new();

    c.bench_function("create [function] 10", |b| {
        b.iter_batched(
            || collect_gc_twice(&lua),
            |_| {
                for i in 0..10 {
                    lua.create_function(move |_, ()| Ok(i)).unwrap();
                }
            },
            BatchSize::SmallInput,
        );
    });
}

fn call_lua_function(c: &mut Criterion) {
    let lua = Lua::new();

    c.bench_function("call Lua function [sum] 3 10", |b| {
        b.iter_batched_ref(
            || {
                collect_gc_twice(&lua);
                lua.load("function(a, b, c) return a + b + c end")
                    .eval::<LuaFunction>()
                    .unwrap()
            },
            |function| {
                for i in 0..10 {
                    let _result: i64 = function.call((i, i + 1, i + 2)).unwrap();
                }
            },
            BatchSize::SmallInput,
        );
    });
}

fn call_sum_callback(c: &mut Criterion) {
    let lua = Lua::new();
    let callback = lua
        .create_function(|_, (a, b, c): (i64, i64, i64)| Ok(a + b + c))
        .unwrap();
    lua.globals().set("callback", callback).unwrap();

    c.bench_function("call Rust callback [sum] 3 10", |b| {
        b.iter_batched_ref(
            || {
                collect_gc_twice(&lua);
                lua.load("function() for i = 1,10 do callback(i, i+1, i+2) end end")
                    .eval::<LuaFunction>()
                    .unwrap()
            },
            |function| {
                function.call::<_, ()>(()).unwrap();
            },
            BatchSize::SmallInput,
        );
    });
}

<<<<<<< HEAD
=======
fn call_async_sum_callback(c: &mut Criterion) {
    let options = LuaOptions::new().thread_pool_size(1024);
    let lua = Lua::new_with(LuaStdLib::ALL_SAFE, options).unwrap();
    let callback = lua
        .create_async_function(|_, (a, b, c): (i64, i64, i64)| async move {
            task::yield_now().await;
            Ok(a + b + c)
        })
        .unwrap();
    lua.globals().set("callback", callback).unwrap();

    c.bench_function("call async Rust callback [sum] 3 10", |b| {
        let rt = Runtime::new().unwrap();
        b.to_async(rt).iter_batched(
            || {
                collect_gc_twice(&lua);
                lua.load("function() for i = 1,10 do callback(i, i+1, i+2) end end")
                    .eval::<LuaFunction>()
                    .unwrap()
            },
            |function| async move {
                function.call_async::<_, ()>(()).await.unwrap();
            },
            BatchSize::SmallInput,
        );
    });
}

>>>>>>> fc159e0c
fn call_concat_callback(c: &mut Criterion) {
    let lua = Lua::new();
    let callback = lua
        .create_function(|_, (a, b): (LuaString, LuaString)| {
            Ok(format!("{}{}", a.to_str()?, b.to_str()?))
        })
        .unwrap();
    lua.globals().set("callback", callback).unwrap();

    c.bench_function("call Rust callback [concat string] 10", |b| {
        b.iter_batched_ref(
            || {
                collect_gc_twice(&lua);
                lua.load("function() for i = 1,10 do callback('a', tostring(i)) end end")
                    .eval::<LuaFunction>()
                    .unwrap()
            },
            |function| {
                function.call::<_, ()>(()).unwrap();
            },
            BatchSize::SmallInput,
        );
    });
}

fn create_registry_values(c: &mut Criterion) {
    let lua = Lua::new();

    c.bench_function("create [registry value] 10", |b| {
        b.iter_batched(
            || collect_gc_twice(&lua),
            |_| {
                for _ in 0..10 {
                    lua.create_registry_value(lua.pack(true).unwrap()).unwrap();
                }
                lua.expire_registry_values();
            },
            BatchSize::SmallInput,
        );
    });
}

<<<<<<< HEAD
=======
fn create_userdata(c: &mut Criterion) {
    struct UserData(i64);
    impl LuaUserData for UserData {}

    let lua = Lua::new();

    c.bench_function("create [table userdata] 10", |b| {
        b.iter_batched(
            || collect_gc_twice(&lua),
            |_| {
                let table: LuaTable = lua.create_table().unwrap();
                for i in 1..11 {
                    table.set(i, UserData(i)).unwrap();
                }
            },
            BatchSize::SmallInput,
        );
    });
}

fn call_userdata_index(c: &mut Criterion) {
    struct UserData(i64);
    impl LuaUserData for UserData {
        fn add_methods<'lua, M: LuaUserDataMethods<'lua, Self>>(methods: &mut M) {
            methods.add_meta_method(LuaMetaMethod::Index, move |_, _, index: String| Ok(index));
        }
    }

    let lua = Lua::new();
    lua.globals().set("userdata", UserData(10)).unwrap();

    c.bench_function("call [userdata index] 10", |b| {
        b.iter_batched_ref(
            || {
                collect_gc_twice(&lua);
                lua.load("function() for i = 1,10 do local v = userdata.test end end")
                    .eval::<LuaFunction>()
                    .unwrap()
            },
            |function| {
                function.call::<_, ()>(()).unwrap();
            },
            BatchSize::SmallInput,
        );
    });
}

fn call_userdata_method(c: &mut Criterion) {
    struct UserData(i64);
    impl LuaUserData for UserData {
        fn add_methods<'lua, M: LuaUserDataMethods<'lua, Self>>(methods: &mut M) {
            methods.add_method("method", |_, this, ()| Ok(this.0));
        }
    }

    let lua = Lua::new();
    lua.globals().set("userdata", UserData(10)).unwrap();

    c.bench_function("call [userdata method] 10", |b| {
        b.iter_batched_ref(
            || {
                collect_gc_twice(&lua);
                lua.load("function() for i = 1,10 do userdata:method() end end")
                    .eval::<LuaFunction>()
                    .unwrap()
            },
            |function| {
                function.call::<_, ()>(()).unwrap();
            },
            BatchSize::SmallInput,
        );
    });
}

fn call_async_userdata_method(c: &mut Criterion) {
    struct UserData(String);

    impl LuaUserData for UserData {
        fn add_methods<'lua, M: LuaUserDataMethods<'lua, Self>>(methods: &mut M) {
            methods.add_async_method("method", |_, this, ()| async move { Ok(this.0.clone()) });
        }
    }

    let options = LuaOptions::new().thread_pool_size(1024);
    let lua = Lua::new_with(LuaStdLib::ALL_SAFE, options).unwrap();
    lua.globals()
        .set("userdata", UserData("hello".to_string()))
        .unwrap();

    c.bench_function("call async [userdata method] 10", |b| {
        let rt = Runtime::new().unwrap();
        b.to_async(rt).iter_batched(
            || {
                collect_gc_twice(&lua);
                lua.load("function() for i = 1,10 do userdata:method() end end")
                    .eval::<LuaFunction>()
                    .unwrap()
            },
            |function| async move {
                function.call_async::<_, ()>(()).await.unwrap();
            },
            BatchSize::SmallInput,
        );
    });
}

>>>>>>> fc159e0c
criterion_group! {
    name = benches;
    config = Criterion::default()
        .sample_size(300)
        .measurement_time(Duration::from_secs(10))
        .noise_threshold(0.02);
    targets =
        create_table,
        create_array,
        create_string_table,
        table_get_set,
        create_function,
        call_lua_function,
        call_sum_callback,
        call_concat_callback,
        create_registry_values,
        snapshots,
        rollback
}

criterion_main!(benches);<|MERGE_RESOLUTION|>--- conflicted
+++ resolved
@@ -3,7 +3,7 @@
 
 use rollback_mlua::prelude::*;
 
-const ROLLBACK_VM_MEMORY: usize = 1 * 1024 * 1024; // 1 MiB
+const ROLLBACK_VM_MEMORY: usize = 1024 * 1024; // 1 MiB
 
 fn collect_gc_twice(lua: &Lua) {
     lua.gc_collect().unwrap();
@@ -167,37 +167,6 @@
     });
 }
 
-<<<<<<< HEAD
-=======
-fn call_async_sum_callback(c: &mut Criterion) {
-    let options = LuaOptions::new().thread_pool_size(1024);
-    let lua = Lua::new_with(LuaStdLib::ALL_SAFE, options).unwrap();
-    let callback = lua
-        .create_async_function(|_, (a, b, c): (i64, i64, i64)| async move {
-            task::yield_now().await;
-            Ok(a + b + c)
-        })
-        .unwrap();
-    lua.globals().set("callback", callback).unwrap();
-
-    c.bench_function("call async Rust callback [sum] 3 10", |b| {
-        let rt = Runtime::new().unwrap();
-        b.to_async(rt).iter_batched(
-            || {
-                collect_gc_twice(&lua);
-                lua.load("function() for i = 1,10 do callback(i, i+1, i+2) end end")
-                    .eval::<LuaFunction>()
-                    .unwrap()
-            },
-            |function| async move {
-                function.call_async::<_, ()>(()).await.unwrap();
-            },
-            BatchSize::SmallInput,
-        );
-    });
-}
-
->>>>>>> fc159e0c
 fn call_concat_callback(c: &mut Criterion) {
     let lua = Lua::new();
     let callback = lua
@@ -240,115 +209,6 @@
     });
 }
 
-<<<<<<< HEAD
-=======
-fn create_userdata(c: &mut Criterion) {
-    struct UserData(i64);
-    impl LuaUserData for UserData {}
-
-    let lua = Lua::new();
-
-    c.bench_function("create [table userdata] 10", |b| {
-        b.iter_batched(
-            || collect_gc_twice(&lua),
-            |_| {
-                let table: LuaTable = lua.create_table().unwrap();
-                for i in 1..11 {
-                    table.set(i, UserData(i)).unwrap();
-                }
-            },
-            BatchSize::SmallInput,
-        );
-    });
-}
-
-fn call_userdata_index(c: &mut Criterion) {
-    struct UserData(i64);
-    impl LuaUserData for UserData {
-        fn add_methods<'lua, M: LuaUserDataMethods<'lua, Self>>(methods: &mut M) {
-            methods.add_meta_method(LuaMetaMethod::Index, move |_, _, index: String| Ok(index));
-        }
-    }
-
-    let lua = Lua::new();
-    lua.globals().set("userdata", UserData(10)).unwrap();
-
-    c.bench_function("call [userdata index] 10", |b| {
-        b.iter_batched_ref(
-            || {
-                collect_gc_twice(&lua);
-                lua.load("function() for i = 1,10 do local v = userdata.test end end")
-                    .eval::<LuaFunction>()
-                    .unwrap()
-            },
-            |function| {
-                function.call::<_, ()>(()).unwrap();
-            },
-            BatchSize::SmallInput,
-        );
-    });
-}
-
-fn call_userdata_method(c: &mut Criterion) {
-    struct UserData(i64);
-    impl LuaUserData for UserData {
-        fn add_methods<'lua, M: LuaUserDataMethods<'lua, Self>>(methods: &mut M) {
-            methods.add_method("method", |_, this, ()| Ok(this.0));
-        }
-    }
-
-    let lua = Lua::new();
-    lua.globals().set("userdata", UserData(10)).unwrap();
-
-    c.bench_function("call [userdata method] 10", |b| {
-        b.iter_batched_ref(
-            || {
-                collect_gc_twice(&lua);
-                lua.load("function() for i = 1,10 do userdata:method() end end")
-                    .eval::<LuaFunction>()
-                    .unwrap()
-            },
-            |function| {
-                function.call::<_, ()>(()).unwrap();
-            },
-            BatchSize::SmallInput,
-        );
-    });
-}
-
-fn call_async_userdata_method(c: &mut Criterion) {
-    struct UserData(String);
-
-    impl LuaUserData for UserData {
-        fn add_methods<'lua, M: LuaUserDataMethods<'lua, Self>>(methods: &mut M) {
-            methods.add_async_method("method", |_, this, ()| async move { Ok(this.0.clone()) });
-        }
-    }
-
-    let options = LuaOptions::new().thread_pool_size(1024);
-    let lua = Lua::new_with(LuaStdLib::ALL_SAFE, options).unwrap();
-    lua.globals()
-        .set("userdata", UserData("hello".to_string()))
-        .unwrap();
-
-    c.bench_function("call async [userdata method] 10", |b| {
-        let rt = Runtime::new().unwrap();
-        b.to_async(rt).iter_batched(
-            || {
-                collect_gc_twice(&lua);
-                lua.load("function() for i = 1,10 do userdata:method() end end")
-                    .eval::<LuaFunction>()
-                    .unwrap()
-            },
-            |function| async move {
-                function.call_async::<_, ()>(()).await.unwrap();
-            },
-            BatchSize::SmallInput,
-        );
-    });
-}
-
->>>>>>> fc159e0c
 criterion_group! {
     name = benches;
     config = Criterion::default()
